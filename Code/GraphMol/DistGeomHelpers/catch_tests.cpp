//
//  Copyright (C) 2021-2024 Greg Landrum and other RDKit contributors
//   @@ All Rights Reserved @@
//  This file is part of the RDKit.
//  The contents are covered by the terms of the BSD license
//  which is included in the file license.txt, found at the root
//  of the RDKit source tree.
//

#include <RDGeneral/test.h>
#include <catch2/catch_all.hpp>

#include <RDGeneral/RDLog.h>
#include <GraphMol/test_fixtures.h>
#include <GraphMol/RDKitBase.h>
#include <GraphMol/Atropisomers.h>
#include <GraphMol/Chirality.h>
#include <GraphMol/Substruct/SubstructMatch.h>
#include <GraphMol/ForceFieldHelpers/UFF/UFF.h>
#include <ForceField/UFF/BondStretch.h>
#include <GraphMol/ForceFieldHelpers/UFF/AtomTyper.h>
#include <GraphMol/ForceFieldHelpers/MMFF/AtomTyper.h>
#include <GraphMol/FileParsers/FileParsers.h>
#include <GraphMol/FileParsers/MolSupplier.h>
#include <GraphMol/SmilesParse/SmilesParse.h>
#include <GraphMol/ForceFieldHelpers/CrystalFF/TorsionPreferences.h>
#include <GraphMol/MolAlign/AlignMolecules.h>
#include "Embedder.h"
#include "BoundsMatrixBuilder.h"
#include "BoundsMatrixBuilderDetails.h"
#include <tuple>
#include <boost/algorithm/string.hpp>
#include <boost/algorithm/string/trim.hpp>

using namespace RDKit;

TEST_CASE("Torsions not found in fused macrocycles", "[macrocycles]") {
  RDLog::InitLogs();
  SECTION("reported") {
    // this is 6VY8 from the PDB
    auto mol1 =
        "CC[C@H](C)[C@@H]1NC(=O)[C@@H]2CCCN2C(=O)[C@@H]2CCCN2C(=O)[C@H]([C@@H](C)CC)NC(=O)[C@H](CO)NC(=O)[C@H](CCCC[NH3+])NC(=O)[C@H]([C@@H](C)O)NC(O)[C@@H]2CN3NNC[C@H]3C[C@H](NC1=O)C(O)N[C@@H](Cc1ccccc1)C(=O)N1CCC[C@H]1C(=O)N[C@@H](CC(=O)O)C(=O)NCC(=O)N[C@@H](CCCNC(N)=[NH2+])C(=O)N2"_smiles;
    REQUIRE(mol1);
    MolOps::addHs(*mol1);
    ForceFields::CrystalFF::CrystalFFDetails details;
    bool useExpTorsions = true;
    bool useSmallRingTorsions = false;
    bool useMacrocycleTorsions = true;
    bool useBasicKnowledge = true;
    unsigned int version = 2;
    bool verbose = true;
    std::stringstream sstrm;
    rdInfoLog->SetTee(sstrm);
    ForceFields::CrystalFF::getExperimentalTorsions(
        *mol1, details, useExpTorsions, useSmallRingTorsions,
        useMacrocycleTorsions, useBasicKnowledge, version, verbose);
    rdInfoLog->ClearTee();
    auto txt = sstrm.str();
    CHECK(txt.find("{9-}") != std::string::npos);
  }
  SECTION("edges") {
    std::vector<std::tuple<std::string, bool, unsigned int>> tests{
        {"O=C1CNC(=O)C2CCC(N1)NC(=O)CNC2=O", true, 15},  // 9-9
        {"O=C1NC2CCC(C(=O)N1)C(=O)NCC(=O)N2", true, 4},  // 9-8
        {"O=C1NC2CCC(C(=O)N1)C(=O)NC(=O)N2", false, 0},  // 8-8
        {"O=C1CC(=O)NC2NC(=O)CC(=O)NC(N1)NC(=O)CC(=O)N2", true,
         18}};  // 12-12-12
    for (const auto &tpl : tests) {
      std::unique_ptr<RWMol> m{SmilesToMol(std::get<0>(tpl))};
      REQUIRE(m);
      MolOps::addHs(*m);
      ForceFields::CrystalFF::CrystalFFDetails details;
      bool useExpTorsions = true;
      bool useSmallRingTorsions = false;
      bool useMacrocycleTorsions = true;
      bool useBasicKnowledge = true;
      unsigned int version = 2;
      bool verbose = true;
      std::stringstream sstrm;
      rdInfoLog->SetTee(sstrm);
      std::cerr << "-----------" << std::endl;
      ForceFields::CrystalFF::getExperimentalTorsions(
          *m, details, useExpTorsions, useSmallRingTorsions,
          useMacrocycleTorsions, useBasicKnowledge, version, verbose);
      rdInfoLog->ClearTee();
      auto txt = sstrm.str();
      if (std::get<1>(tpl)) {
        CHECK(txt.find("{9-}") != std::string::npos);
      } else {
        CHECK(txt.find("{9-}") == std::string::npos);
      }
      CHECK(details.expTorsionAngles.size() == std::get<2>(tpl));
    }
  }
}

namespace {
void compareConfs(const ROMol *m, const ROMol *expected, int molConfId = -1,
                  int expectedConfId = -1) {
  PRECONDITION(m, "bad pointer");
  PRECONDITION(expected, "bad pointer");
  TEST_ASSERT(m->getNumAtoms() == expected->getNumAtoms());
  const Conformer &conf1 = m->getConformer(molConfId);
  const Conformer &conf2 = expected->getConformer(expectedConfId);
  for (unsigned int i = 0; i < m->getNumAtoms(); i++) {
    TEST_ASSERT(m->getAtomWithIdx(i)->getAtomicNum() ==
                expected->getAtomWithIdx(i)->getAtomicNum());

    RDGeom::Point3D pt1i = conf1.getAtomPos(i);
    RDGeom::Point3D pt2i = conf2.getAtomPos(i);
    TEST_ASSERT((pt1i - pt2i).length() < 0.05);
  }
}
}  // namespace

TEST_CASE("update parameters from JSON") {
  std::string rdbase = getenv("RDBASE");
  SECTION("DG") {
    std::string fname =
        rdbase +
        "/Code/GraphMol/DistGeomHelpers/test_data/simple_torsion.dg.mol";
    std::unique_ptr<RWMol> ref{MolFileToMol(fname, true, false)};
    REQUIRE(ref);
    std::unique_ptr<RWMol> mol{SmilesToMol("OCCC")};
    REQUIRE(mol);
    MolOps::addHs(*mol);
    CHECK(ref->getNumAtoms() == mol->getNumAtoms());
    DGeomHelpers::EmbedParameters params;
    std::string json = R"JSON({"randomSeed":42})JSON";
    DGeomHelpers::updateEmbedParametersFromJSON(params, json);
    CHECK(DGeomHelpers::EmbedMolecule(*mol, params) == 0);
    compareConfs(ref.get(), mol.get());
  }
  SECTION("ETKDG") {
    std::string fname =
        rdbase +
        "/Code/GraphMol/DistGeomHelpers/test_data/simple_torsion.etkdg.mol";
    std::unique_ptr<RWMol> ref{MolFileToMol(fname, true, false)};
    REQUIRE(ref);
    std::unique_ptr<RWMol> mol{SmilesToMol("OCCC")};
    REQUIRE(mol);
    MolOps::addHs(*mol);
    CHECK(ref->getNumAtoms() == mol->getNumAtoms());
    DGeomHelpers::EmbedParameters params;
    std::string json = R"JSON({"randomSeed":42,
    "useExpTorsionAnglePrefs":true,
    "useBasicKnowledge":true})JSON";
    DGeomHelpers::updateEmbedParametersFromJSON(params, json);
    CHECK(DGeomHelpers::EmbedMolecule(*mol, params) == 0);
    compareConfs(ref.get(), mol.get());
  }
  SECTION("ETKDGv2") {
    std::string fname =
        rdbase +
        "/Code/GraphMol/DistGeomHelpers/test_data/torsion.etkdg.v2.mol";
    std::unique_ptr<RWMol> ref{MolFileToMol(fname, true, false)};
    REQUIRE(ref);
    std::unique_ptr<RWMol> mol{SmilesToMol("n1cccc(C)c1ON")};
    REQUIRE(mol);
    MolOps::addHs(*mol);
    CHECK(ref->getNumAtoms() == mol->getNumAtoms());
    DGeomHelpers::EmbedParameters params;
    std::string json = R"JSON({"randomSeed":42,
    "useExpTorsionAnglePrefs":true,
    "useBasicKnowledge":true,
    "ETversion":2})JSON";
    DGeomHelpers::updateEmbedParametersFromJSON(params, json);
    CHECK(DGeomHelpers::EmbedMolecule(*mol, params) == 0);
    compareConfs(ref.get(), mol.get());
  }

  SECTION("setting atommap") {
    std::unique_ptr<RWMol> mol{SmilesToMol("OCCC")};
    REQUIRE(mol);
    MolOps::addHs(*mol);
    {
      DGeomHelpers::EmbedParameters params;
      std::string json = R"JSON({"randomSeed":42,
    "coordMap":{"0":[0,0,0],"1":[0,0,1.5],"2":[0,1.5,1.5]}})JSON";
      DGeomHelpers::updateEmbedParametersFromJSON(params, json);
      CHECK(DGeomHelpers::EmbedMolecule(*mol, params) == 0);
      delete params.coordMap;
      auto conf = mol->getConformer();
      auto v1 = conf.getAtomPos(0) - conf.getAtomPos(1);
      auto v2 = conf.getAtomPos(2) - conf.getAtomPos(1);
      CHECK(v1.angleTo(v2) == Catch::Approx(M_PI / 2).margin(0.15));
    }
  }
}

TEST_CASE(
    "github #4346: Specified cis/trans stereo being ignored during "
    "conformation generation in macrocycles") {
  SECTION("basics 1") {
    auto m1 = "C1C/C=C/CCCCCCCC1"_smiles;
    REQUIRE(m1);
    CHECK(m1->getBondBetweenAtoms(2, 3)->getStereo() ==
          Bond::BondStereo::STEREOE);
    MolOps::addHs(*m1);
    DGeomHelpers::EmbedParameters params = DGeomHelpers::KDG;
    params.randomSeed = 0xf00d;
    CHECK(DGeomHelpers::EmbedMolecule(*m1, params) != -1);
    MolOps::assignStereochemistryFrom3D(*m1);
    CHECK(m1->getBondBetweenAtoms(2, 3)->getStereo() ==
          Bond::BondStereo::STEREOE);
  }
  SECTION("basics 2") {
    auto m1 = "C1C/C=C\\CCCCCCCC1"_smiles;
    REQUIRE(m1);
    CHECK(m1->getBondBetweenAtoms(2, 3)->getStereo() ==
          Bond::BondStereo::STEREOZ);
    MolOps::addHs(*m1);
    DGeomHelpers::EmbedParameters params = DGeomHelpers::KDG;
    params.randomSeed = 0xf00d;
    CHECK(DGeomHelpers::EmbedMolecule(*m1, params) != -1);
    MolOps::assignStereochemistryFrom3D(*m1);
    CHECK(m1->getBondBetweenAtoms(2, 3)->getStereo() ==
          Bond::BondStereo::STEREOZ);
  }
}
TEST_CASE("nontetrahedral stereo", "[nontetrahedral]") {
  SECTION("bounds matrix basics") {
    {
      auto m = "Cl[Pt@SP1]([35Cl])([36Cl])[37Cl]"_smiles;
      REQUIRE(m);
      CHECK(Chirality::getChiralAcrossAtom(m->getAtomWithIdx(1),
                                           m->getAtomWithIdx(0))
                ->getIdx() == 3);
      CHECK(Chirality::getChiralAcrossAtom(m->getAtomWithIdx(1),
                                           m->getAtomWithIdx(2))
                ->getIdx() == 4);
      CHECK_THAT(
          Chirality::getIdealAngleBetweenLigands(
              m->getAtomWithIdx(1), m->getAtomWithIdx(0), m->getAtomWithIdx(3)),
          Catch::Matchers::WithinAbs(180, 0.001));

      CHECK_THAT(
          Chirality::getIdealAngleBetweenLigands(
              m->getAtomWithIdx(1), m->getAtomWithIdx(0), m->getAtomWithIdx(2)),
          Catch::Matchers::WithinAbs(90, 0.001));

      DistGeom::BoundsMatPtr bm{new DistGeom::BoundsMatrix(m->getNumAtoms())};
      DGeomHelpers::initBoundsMat(bm, 0.0, 1000.0);
      DGeomHelpers::setTopolBounds(*m, bm);
      // std::cerr << *bm << std::endl;
      CHECK(bm->getLowerBound(0, 3) - bm->getLowerBound(0, 2) > 1.0);
      CHECK(bm->getUpperBound(0, 3) - bm->getUpperBound(0, 2) > 1.0);
    }

    {
      auto m = "Cl[Pt@SP1]([35Cl])[36Cl]"_smiles;
      REQUIRE(m);
      CHECK(Chirality::getChiralAcrossAtom(m->getAtomWithIdx(1),
                                           m->getAtomWithIdx(0))
                ->getIdx() == 3);
      CHECK(!Chirality::getChiralAcrossAtom(m->getAtomWithIdx(1),
                                            m->getAtomWithIdx(2)));
      CHECK_THAT(
          Chirality::getIdealAngleBetweenLigands(
              m->getAtomWithIdx(1), m->getAtomWithIdx(0), m->getAtomWithIdx(3)),
          Catch::Matchers::WithinAbs(180, 0.001));

      CHECK_THAT(
          Chirality::getIdealAngleBetweenLigands(
              m->getAtomWithIdx(1), m->getAtomWithIdx(0), m->getAtomWithIdx(2)),
          Catch::Matchers::WithinAbs(90, 0.001));

      DistGeom::BoundsMatPtr bm{new DistGeom::BoundsMatrix(m->getNumAtoms())};
      DGeomHelpers::initBoundsMat(bm, 0.0, 1000.0);
      DGeomHelpers::setTopolBounds(*m, bm);
      // std::cerr << *bm << std::endl;
      CHECK(bm->getLowerBound(0, 3) - bm->getLowerBound(0, 2) > 1.0);
      CHECK(bm->getUpperBound(0, 3) - bm->getUpperBound(0, 2) > 1.0);
    }

    {
      // note that things aren't quite as nice here since we don't actually have
      // TBP UFF parameters
      auto m = "Cl[Pt@TB1]([35Cl])([36Cl])([37Cl])[38Cl]"_smiles;
      REQUIRE(m);
      CHECK(Chirality::getChiralAcrossAtom(m->getAtomWithIdx(1),
                                           m->getAtomWithIdx(0))
                ->getIdx() == 5);
      CHECK(!Chirality::getChiralAcrossAtom(m->getAtomWithIdx(1),
                                            m->getAtomWithIdx(2)));
      CHECK_THAT(
          Chirality::getIdealAngleBetweenLigands(
              m->getAtomWithIdx(1), m->getAtomWithIdx(0), m->getAtomWithIdx(5)),
          Catch::Matchers::WithinAbs(180, 0.001));

      CHECK_THAT(
          Chirality::getIdealAngleBetweenLigands(
              m->getAtomWithIdx(1), m->getAtomWithIdx(0), m->getAtomWithIdx(2)),
          Catch::Matchers::WithinAbs(90, 0.001));
      CHECK_THAT(
          Chirality::getIdealAngleBetweenLigands(
              m->getAtomWithIdx(1), m->getAtomWithIdx(3), m->getAtomWithIdx(2)),
          Catch::Matchers::WithinAbs(120, 0.001));

      DistGeom::BoundsMatPtr bm{new DistGeom::BoundsMatrix(m->getNumAtoms())};
      DGeomHelpers::initBoundsMat(bm, 0.0, 1000.0);
      DGeomHelpers::setTopolBounds(*m, bm);
      CHECK(bm->getLowerBound(0, 5) - bm->getLowerBound(0, 2) > 0.5);
      CHECK(bm->getUpperBound(0, 5) - bm->getUpperBound(0, 2) > 0.5);
      CHECK(bm->getLowerBound(0, 5) - bm->getLowerBound(2, 3) > 0.5);
      CHECK(bm->getUpperBound(0, 5) - bm->getUpperBound(2, 3) > 0.5);
      CHECK(bm->getLowerBound(2, 3) - bm->getLowerBound(0, 2) > 0.5);
      CHECK(bm->getUpperBound(2, 3) - bm->getUpperBound(0, 2) > 0.5);
    }
    {
      auto m = "Cl[Th@OH1]([35Cl])([36Cl])([37Cl])([38Cl])[39Cl]"_smiles;
      REQUIRE(m);
      CHECK(Chirality::getChiralAcrossAtom(m->getAtomWithIdx(1),
                                           m->getAtomWithIdx(0))
                ->getIdx() == 6);
      CHECK(Chirality::getChiralAcrossAtom(m->getAtomWithIdx(1),
                                           m->getAtomWithIdx(2))
                ->getIdx() == 4);
      CHECK(Chirality::getChiralAcrossAtom(m->getAtomWithIdx(1),
                                           m->getAtomWithIdx(3))
                ->getIdx() == 5);

      CHECK_THAT(
          Chirality::getIdealAngleBetweenLigands(
              m->getAtomWithIdx(1), m->getAtomWithIdx(0), m->getAtomWithIdx(6)),
          Catch::Matchers::WithinAbs(180, 0.001));

      CHECK_THAT(
          Chirality::getIdealAngleBetweenLigands(
              m->getAtomWithIdx(1), m->getAtomWithIdx(0), m->getAtomWithIdx(2)),
          Catch::Matchers::WithinAbs(90, 0.001));
      CHECK_THAT(
          Chirality::getIdealAngleBetweenLigands(
              m->getAtomWithIdx(1), m->getAtomWithIdx(4), m->getAtomWithIdx(2)),
          Catch::Matchers::WithinAbs(180, 0.001));
      CHECK_THAT(
          Chirality::getIdealAngleBetweenLigands(
              m->getAtomWithIdx(1), m->getAtomWithIdx(3), m->getAtomWithIdx(2)),
          Catch::Matchers::WithinAbs(90, 0.001));

      DistGeom::BoundsMatPtr bm{new DistGeom::BoundsMatrix(m->getNumAtoms())};
      DGeomHelpers::initBoundsMat(bm, 0.0, 1000.0);
      DGeomHelpers::setTopolBounds(*m, bm);
      CHECK(bm->getLowerBound(0, 6) - bm->getLowerBound(0, 2) > 0.5);
      CHECK(bm->getUpperBound(0, 6) - bm->getUpperBound(0, 3) > 0.5);
      CHECK(bm->getLowerBound(0, 6) - bm->getLowerBound(2, 3) > 0.5);
      CHECK(bm->getUpperBound(0, 6) - bm->getUpperBound(2, 4) < 0.01);
      CHECK(bm->getLowerBound(2, 4) - bm->getLowerBound(2, 3) > 0.5);
    }
  }
#if 1
  SECTION("Embedding") {
    {
      auto m = "Cl[Pt@SP1](<-N)(<-N)[Cl]"_smiles;
      REQUIRE(m);
      m->setProp("_Name", "cis platin");
      MolOps::addHs(*m);
      CHECK(DGeomHelpers::EmbedMolecule(*m) == 0);
      auto mb = MolToV3KMolBlock(*m);
      // std::cerr << mb << std::endl;
      std::unique_ptr<RWMol> m2(MolBlockToMol(mb));
      MolOps::assignStereochemistryFrom3D(*m2);
      CHECK(m2->getAtomWithIdx(1)->getChiralTag() ==
            Atom::ChiralType::CHI_SQUAREPLANAR);
      unsigned int perm = 100;
      CHECK(m2->getAtomWithIdx(1)->getPropIfPresent(
          common_properties::_chiralPermutation, perm));
      CHECK(perm == 1);
    }
    {
      auto m = "Cl[Pt@SP3](<-N)(<-N)[Cl]"_smiles;
      REQUIRE(m);
      m->setProp("_Name", "trans platin");
      MolOps::addHs(*m);
      CHECK(DGeomHelpers::EmbedMolecule(*m) == 0);
      auto mb = MolToV3KMolBlock(*m);
      // std::cerr << mb << std::endl;
      std::unique_ptr<RWMol> m2(MolBlockToMol(mb));
      MolOps::assignStereochemistryFrom3D(*m2);
      CHECK(m2->getAtomWithIdx(1)->getChiralTag() ==
            Atom::ChiralType::CHI_SQUAREPLANAR);
      unsigned int perm = 100;
      CHECK(m2->getAtomWithIdx(1)->getPropIfPresent(
          common_properties::_chiralPermutation, perm));
      CHECK(perm == 3);
    }
  }
#endif
}

TEST_CASE("problems with bounds matrix smoothing and aromatic sulfur") {
  SECTION("basics") {
    auto core = R"CTAB(test structure - renumbered
     RDKit          3D

  7  7  0  0  0  0  0  0  0  0999 V2000
   48.6842  -14.8137    0.1450 C   0  0  0  0  0  0  0  0  0  0  0  0
   48.0829  -13.5569    0.6868 C   0  0  0  0  0  0  0  0  0  0  0  0
   48.0162  -12.0909   -0.1327 S   0  0  0  0  0  0  0  0  0  0  0  0
   47.1565  -11.3203    1.0899 C   0  0  0  0  0  0  0  0  0  0  0  0
   46.9350  -12.2470    2.1088 C   0  0  0  0  0  0  0  0  0  0  0  0
   46.1942  -11.9293    3.3432 C   0  0  0  0  0  0  0  0  0  0  0  0
   47.4440  -13.4879    1.8745 N   0  0  0  0  0  0  0  0  0  0  0  0
  1  2  1  0
  2  7  2  0
  2  3  1  0
  7  5  1  0
  5  4  2  0
  5  6  1  0
  4  3  1  0
M  END)CTAB"_ctab;
    REQUIRE(core);
    auto thiaz = "Cc1scc(C)n1"_smiles;
    REQUIRE(thiaz);
    MolOps::addHs(*thiaz);
    DGeomHelpers::EmbedParameters ps = DGeomHelpers::ETKDGv3;
    const auto conf = core->getConformer();
    std::map<int, RDGeom::Point3D> cmap;
    for (unsigned i = 0; i < core->getNumAtoms(); ++i) {
      cmap[i] = conf.getAtomPos(i);
    }
    ps.coordMap = &cmap;
    ps.randomSeed = 0xf00d;
    auto cid = DGeomHelpers::EmbedMolecule(*thiaz, ps);
    CHECK(cid >= 0);
  }
  SECTION("bulk") {
    // run a bunch of molecules with S-containing aromatic heterocycles
    std::vector<std::string> smileses = {
        "[O-][S+](c1ccccn1)c1cncs1",
        "Cn1cccc1C(=O)Nc1nccs1",
        "Cc1csc(=N)n1-c1ccc(Cl)cc1",
        "Nc1ncc([S+]([O-])c2ncccn2)s1",
        "CCCN1CCC=C(c2csc(N)n2)C1",
        "CNc1ncc([S+]([O-])c2ccccn2)s1",
        "Cn1nnnc1SCc1nc2ccccc2s1",
        "CCCC(C(=O)Nc1nccs1)c1ccccc1",
        "Cc1ccc(NC(=O)c2sc(Cl)nc2C)c(C)c1",
        "CCc1nc(-c2ccc(Cl)cc2)sc1C(=O)OC",
        "Cc1nc(CNS(=O)(=O)c2ccc(Cl)cc2)cs1",
        "Cc1ccc2sc(C)[n+](CCC(C)S(=O)(=O)[O-])c2c1",
        "Nc1nc2c(s1)-c1ccccc1Sc1ccccc1-2",
        "COc1ccccc1OCC(=O)Nc1nc(C)c(C)s1",
        "COc1ccc(NC(=O)Nc2sc(=S)n(C)c2C)cc1",
        "C=CCNc1nc(-c2c[nH]c3c(CC)cccc23)cs1",
    };
    auto patt = "[s]1*c[!#6]c1"_smarts;
    REQUIRE(patt);
    for (const auto &smi : smileses) {
      INFO(smi);
      std::unique_ptr<RWMol> mol{SmilesToMol(smi)};
      REQUIRE(mol);
      MolOps::addHs(*mol);
      DGeomHelpers::EmbedParameters ps = DGeomHelpers::ETKDGv3;
      ps.randomSeed = 0xf00d;
      auto cid = DGeomHelpers::EmbedMolecule(*mol, ps);
      REQUIRE(cid >= 0);
      UFF::UFFOptimizeMolecule(*mol);

      auto match = SubstructMatch(*mol, *patt);
      REQUIRE(match.size() >= 1);

      const auto conf = mol->getConformer();
      std::map<int, RDGeom::Point3D> cmap;
      for (auto &mi : match[0]) {
        cmap[mi.second] = conf.getAtomPos(mi.second);
      }
      ps.coordMap = &cmap;
      auto cid2 = DGeomHelpers::EmbedMolecule(*mol, ps);
      CHECK(cid2 >= 0);
    }
  }
  SECTION("phosphorous") {
    std::vector<std::string> smileses = {
        "CCOC(=O)c1pc(P(Cl)Cl)c2n1[C@@H](C)C(=O)Nc1ccc(C)cc1-2",
        "N(c1c(O)ccc2c(P(Cl)Cl)pc(C(=O)O)n12)[N+](=O)[O-]",
    };
    auto patt = "[p]1*c[!#6]c1"_smarts;
    REQUIRE(patt);
    for (const auto &smi : smileses) {
      INFO(smi);
      std::unique_ptr<RWMol> mol{SmilesToMol(smi)};
      REQUIRE(mol);
      MolOps::addHs(*mol);
      DGeomHelpers::EmbedParameters ps = DGeomHelpers::ETKDGv3;
      ps.randomSeed = 0xf00d;
      auto cid = DGeomHelpers::EmbedMolecule(*mol, ps);
      REQUIRE(cid >= 0);
      UFF::UFFOptimizeMolecule(*mol);

      auto match = SubstructMatch(*mol, *patt);
      REQUIRE(match.size() >= 1);

      const auto conf = mol->getConformer();
      std::map<int, RDGeom::Point3D> cmap;
      for (auto &mi : match[0]) {
        cmap[mi.second] = conf.getAtomPos(mi.second);
      }
      ps.coordMap = &cmap;
      auto cid2 = DGeomHelpers::EmbedMolecule(*mol, ps);
      CHECK(cid2 >= 0);
    }
  }
}

TEST_CASE("double bond stereo not honored in conformer generator") {
  SECTION("mol 1 basics") {
    // this test used to fail
    // from the platinum set
    auto m = "O=C1OCC/C=C/CC/C=C/C(=N/OCC(=O)N2CCCCC2)Cc2cc(O)cc(O)c21"_smiles;
    REQUIRE(m);
    RWMol cp(*m);
    MolOps::addHs(cp);
    DGeomHelpers::EmbedParameters ps = DGeomHelpers::ETKDGv3;
    ps.randomSeed = 0xf00d + 81;
    auto cid = DGeomHelpers::EmbedMolecule(cp, ps);
    REQUIRE(cid >= 0);
    MolOps::assignStereochemistryFrom3D(cp);
    // std::cerr << MolToMolBlock(cp) << std::endl;
    for (const auto bnd : cp.bonds()) {
      if (bnd->getBondType() == Bond::BondType::DOUBLE) {
        INFO(bnd->getIdx());
        CHECK(bnd->getStereo() ==
              m->getBondWithIdx(bnd->getIdx())->getStereo());
      }
    }
  }
  SECTION("mol 1 multiple loops") {
    // from the platinum set
    auto m = "O=C1OCC/C=C/CC/C=C/C(=N/OCC(=O)N2CCCCC2)Cc2cc(O)cc(O)c21"_smiles;
    REQUIRE(m);
    RWMol cp(*m);
    MolOps::addHs(cp);
    DGeomHelpers::EmbedParameters ps = DGeomHelpers::ETKDGv3;
    for (unsigned int iter = 0; iter < 10; ++iter) {
      RWMol lcp(cp);
      ps.randomSeed = 0xf00d + iter;
      auto cid = DGeomHelpers::EmbedMolecule(lcp, ps);
      REQUIRE(cid >= 0);
      MolOps::assignStereochemistryFrom3D(lcp);
      // std::cerr << MolToMolBlock(cp) << std::endl;
      for (const auto bnd : lcp.bonds()) {
        if (bnd->getBondType() == Bond::BondType::DOUBLE) {
          INFO(iter);
          CHECK(bnd->getStereo() ==
                m->getBondWithIdx(bnd->getIdx())->getStereo());
        }
      }
    }
  }

  SECTION("github #5913") {
    auto m = "[H]/C(F)=C([H])\\C([H])=C(/[H])Br"_smiles;
    REQUIRE(m);

    RWMol cp(*m);
    MolOps::addHs(cp);
    DGeomHelpers::EmbedParameters ps = DGeomHelpers::ETKDGv3;
    for (unsigned int iter = 0; iter < 50; ++iter) {
      RWMol lcp(cp);
      ps.randomSeed = 0 + iter;
      auto cid = DGeomHelpers::EmbedMolecule(lcp, ps);
      REQUIRE(cid >= 0);
      MolOps::assignStereochemistryFrom3D(lcp);
      // std::cerr << MolToMolBlock(cp) << std::endl;
      for (const auto bnd : lcp.bonds()) {
        if (bnd->getBondType() == Bond::BondType::DOUBLE) {
          INFO(iter);
          CHECK(bnd->getStereo() ==
                m->getBondWithIdx(bnd->getIdx())->getStereo());
        }
      }
    }
  }

  SECTION("github #5283") {
    UseLegacyStereoPerceptionFixture useLegacy(false);
    auto m =
        "Cc3nn(CC(=O)N2CCN(c1ccccc1)CC2)c(C)c3/N=N\\c6ccc(CNC(=O)CCC(=O)Nc4cccc5C(=O)NCc45)cc6"_smiles;
    REQUIRE(m);
    RWMol cp(*m);
    MolOps::addHs(cp);
    DGeomHelpers::EmbedParameters ps = DGeomHelpers::ETKDGv3;
    ps.enforceChirality = false;
    for (unsigned int iter = 0; iter < 10; ++iter) {
      INFO(iter);
      RWMol lcp(cp);
      ps.randomSeed = 140 + iter;
      auto cid = DGeomHelpers::EmbedMolecule(lcp, ps);
      REQUIRE(cid >= 0);
      MolOps::assignStereochemistryFrom3D(lcp, cid, true);
      auto bnd = lcp.getBondBetweenAtoms(22, 23);
      REQUIRE(bnd);
      REQUIRE(bnd->getBondType() == Bond::BondType::DOUBLE);
      CHECK(bnd->getStereo() == m->getBondWithIdx(bnd->getIdx())->getStereo());
    }
  }
}

TEST_CASE("tracking failure causes") {
  SECTION("basics") {
    auto mol = "O=c2cc3CCc1ccc(cc1Br)CCc2c(O)c3=O"_smiles;
    REQUIRE(mol);
    MolOps::addHs(*mol);
    DGeomHelpers::EmbedParameters ps = DGeomHelpers::ETKDGv3;
    ps.trackFailures = true;
    ps.maxIterations = 50;
    ps.randomSeed = 42;
    auto cid = DGeomHelpers::EmbedMolecule(*mol, ps);
    CHECK(cid == 0);
    CHECK(ps.failures[DGeomHelpers::EmbedFailureCauses::INITIAL_COORDS] == 2);
    CHECK(ps.failures[DGeomHelpers::EmbedFailureCauses::ETK_MINIMIZATION] == 5);

    auto fail_cp = ps.failures;
    // make sure we reset the counts each time
    cid = DGeomHelpers::EmbedMolecule(*mol, ps);
    CHECK(ps.failures == fail_cp);
  }
  SECTION("chirality") {
    std::string rdbase = getenv("RDBASE");
    std::string fname =
        rdbase +
        "/Code/GraphMol/DistGeomHelpers/test_data/chirality_failure_test.mol";
    std::unique_ptr<RWMol> mol{MolFileToMol(fname, true, false)};
    REQUIRE(mol);
    MolOps::addHs(*mol);
    DGeomHelpers::EmbedParameters ps = DGeomHelpers::ETKDGv3;
    ps.randomSeed = 0xf00d;
    ps.trackFailures = true;
    ps.maxIterations = 50;
    auto cid = DGeomHelpers::EmbedMolecule(*mol, ps);
    CHECK(cid < 0);
    CHECK(ps.failures[DGeomHelpers::EmbedFailureCauses::INITIAL_COORDS] > 5);
    CHECK(ps.failures[DGeomHelpers::EmbedFailureCauses::FINAL_CHIRAL_BOUNDS] >=
          4);
  }

#ifdef RDK_TEST_MULTITHREADED
  SECTION("multithreaded") {
    auto mol =
        "C=CC1=C(N)Oc2cc1c(-c1cc(C(C)O)cc(=O)cc1C1NCC(=O)N1)c(OC)c2OC"_smiles;
    REQUIRE(mol);
    MolOps::addHs(*mol);
    DGeomHelpers::EmbedParameters ps = DGeomHelpers::ETKDGv3;
    ps.trackFailures = true;
    ps.maxIterations = 10;
    ps.randomSeed = 42;
    auto cids = DGeomHelpers::EmbedMultipleConfs(*mol, 20, ps);

    DGeomHelpers::EmbedParameters ps2 = ps;
    ps2.numThreads = 4;

    auto cids2 = DGeomHelpers::EmbedMultipleConfs(*mol, 20, ps2);
    CHECK(cids2 == cids);

    CHECK(ps.failures == ps2.failures);
  }
#endif
}

TEST_CASE("Github #5883: confgen failing for chiral N in a three ring") {
  SECTION("basics1") {
    auto mol = "N1[C@H-]C1"_smiles;
    REQUIRE(mol);
    MolOps::addHs(*mol);
    mol->getAtomWithIdx(1)->setChiralTag(Atom::ChiralType::CHI_TETRAHEDRAL_CCW);
    DGeomHelpers::EmbedParameters ps = DGeomHelpers::ETKDGv3;
    ps.randomSeed = 42;
    ps.maxIterations = 1;
    auto cid = DGeomHelpers::EmbedMolecule(*mol, ps);
    CHECK(cid >= 0);
  }
  SECTION("basics2") {
    auto mol = "N1[N@H]C1"_smiles;
    REQUIRE(mol);
    MolOps::addHs(*mol);
    mol->getAtomWithIdx(1)->setChiralTag(Atom::ChiralType::CHI_TETRAHEDRAL_CCW);
    DGeomHelpers::EmbedParameters ps = DGeomHelpers::ETKDGv3;
    ps.randomSeed = 42;
    ps.maxIterations = 1;
    auto cid = DGeomHelpers::EmbedMolecule(*mol, ps);
    CHECK(cid >= 0);
  }
  SECTION("no ring") {
    auto mol = "N[C@H-]C"_smiles;
    REQUIRE(mol);
    MolOps::addHs(*mol);
    mol->getAtomWithIdx(1)->setChiralTag(Atom::ChiralType::CHI_TETRAHEDRAL_CCW);
    DGeomHelpers::EmbedParameters ps = DGeomHelpers::ETKDGv3;
    ps.randomSeed = 42;
    ps.maxIterations = 1;
    auto cid = DGeomHelpers::EmbedMolecule(*mol, ps);
    CHECK(cid >= 0);
  }
}

TEST_CASE("Github #6365: cannot generate conformers for PF6- or SF6") {
  SECTION("basics") {
    std::vector<std::string> smileses = {"S(F)(F)(F)(F)(F)F",
                                         "[P-](F)(F)(F)(F)(F)F"};
    for (const auto &smi : smileses) {
      std::unique_ptr<RWMol> mol{SmilesToMol(smi)};
      REQUIRE(mol);
      DGeomHelpers::EmbedParameters ps = DGeomHelpers::ETKDGv3;
      ps.randomSeed = 42;
      ps.useRandomCoords = true;
      auto cid = DGeomHelpers::EmbedMolecule(*mol, ps);
      CHECK(cid >= 0);
    }
  }
}

TEST_CASE("Sequential random seeds") {
  SECTION("basics") {
    auto mol = "CCCCCCCCCCCC"_smiles;
    REQUIRE(mol);
    MolOps::addHs(*mol);

    RWMol mol2(*mol);

    DGeomHelpers::EmbedParameters ps = DGeomHelpers::ETKDGv3;
    ps.enableSequentialRandomSeeds = true;
    ps.useRandomCoords = true;
    ps.randomSeed = 0xf00d;
    auto cids = DGeomHelpers::EmbedMultipleConfs(*mol, 10, ps);
    CHECK(cids.size() == 10);
    ps.randomSeed = 0xf00d + 5;
    auto cids2 = DGeomHelpers::EmbedMultipleConfs(mol2, 5, ps);
    CHECK(cids2.size() == 5);

    compareConfs(mol.get(), &mol2, 5, 0);
  }
}

TEST_CASE("Macrocycle bounds matrix") {
  SECTION("basics") {
    auto mol = "C1/C=C/C=C/CCCCCCCCC1"_smiles;
    REQUIRE(mol);
    MolOps::addHs(*mol);

    DistGeom::BoundsMatPtr bm{new DistGeom::BoundsMatrix(mol->getNumAtoms())};
    DGeomHelpers::initBoundsMat(bm, 0.0, 1000.0);
    DGeomHelpers::setTopolBounds(*mol, bm, true, false, true);
    CHECK(bm->getLowerBound(1, 18) > 2.6);
    CHECK(bm->getLowerBound(1, 18) < 2.7);
    CHECK(bm->getLowerBound(4, 17) > 2.6);
    CHECK(bm->getLowerBound(4, 17) < 2.7);

    DGeomHelpers::EmbedParameters ps = DGeomHelpers::ETKDGv3;
    ps.randomSeed = 0;

    auto cid = DGeomHelpers::EmbedMolecule(*mol, ps);
    CHECK(cid >= 0);
    const auto conf = mol->getConformer(cid);
    RDGeom::Point3D pos_1 = conf.getAtomPos(1);
    RDGeom::Point3D pos_4 = conf.getAtomPos(4);
    CHECK((pos_1 - pos_4).length() < 3.9);
    CHECK((pos_1 - pos_4).length() > 3.8);
  }
}

TEST_CASE("atropisomers and embedding") {
  SECTION("basics") {
    auto mol =
        "Cc1cccc(O)c1-c1c(N)cccc1Cl |(-8.88571,2.09707,;-8.17143,3.33425,;-6.74286,3.33425,;-6.02857,4.57143,;-6.74286,5.80861,;-8.17143,5.80861,;-8.88571,7.04579,;-8.88571,4.57143,;-10.3143,4.57143,;-11.0286,5.80861,;-10.3143,7.04579,;-12.4571,5.80861,;-13.1714,4.57143,;-12.4571,3.33425,;-11.0286,3.33425,;-10.3143,2.09707,),wU:8.15|"_smiles;
    REQUIRE(mol);
    REQUIRE(mol->getBondWithIdx(7)->getBondType() == Bond::BondType::SINGLE);
    REQUIRE(mol->getBondWithIdx(7)->getStereo() ==
            Bond::BondStereo::STEREOATROPCCW);
    MolOps::addHs(*mol);
    // mol->debugMol(std::cerr);
    DGeomHelpers::EmbedParameters ps = DGeomHelpers::ETKDGv3;
    ps.randomSeed = 0xf00d;
    {
      auto cid = DGeomHelpers::EmbedMolecule(*mol, ps);
      REQUIRE(cid >= 0);
      const auto conf = mol->getConformer(cid);

      Atropisomers::AtropAtomAndBondVec abvs[2];
      REQUIRE(Atropisomers::getAtropisomerAtomsAndBonds(mol->getBondWithIdx(7),
                                                        abvs, *mol));
      auto pos_1 = conf.getAtomPos(7);
      auto pos_2 = conf.getAtomPos(8);
      auto pos_3 = conf.getAtomPos(1);
      auto pos_4 = conf.getAtomPos(9);
      auto v2 = pos_2 - pos_1;
      auto v3 = pos_3 - pos_1;
      auto v4 = pos_4 - pos_1;
      auto chiralVol = v3.crossProduct(v4).dotProduct(v2);
      CHECK(chiralVol < 0);
    }
    {
      RWMol mol2(*mol);
      mol2.getBondWithIdx(7)->setStereo(Bond::BondStereo::STEREOATROPCW);

      auto cid = DGeomHelpers::EmbedMolecule(mol2, ps);
      REQUIRE(cid >= 0);
      const auto conf = mol2.getConformer(cid);

      Atropisomers::AtropAtomAndBondVec abvs[2];
      REQUIRE(Atropisomers::getAtropisomerAtomsAndBonds(mol2.getBondWithIdx(7),
                                                        abvs, mol2));
      auto pos_1 = conf.getAtomPos(7);
      auto pos_2 = conf.getAtomPos(8);
      auto pos_3 = conf.getAtomPos(1);
      auto pos_4 = conf.getAtomPos(9);
      auto v2 = pos_2 - pos_1;
      auto v3 = pos_3 - pos_1;
      auto v4 = pos_4 - pos_1;
      auto chiralVol = v3.crossProduct(v4).dotProduct(v2);
      CHECK(chiralVol > 0);
    }
  }
}

TEST_CASE("atropisomers bulk") {
  std::string rdbase = getenv("RDBASE");
  std::string fname =
      rdbase + "/Code/GraphMol/DistGeomHelpers/test_data/atropisomers.sdf";
  SDMolSupplier sdsup(fname);

  auto params = DGeomHelpers::ETKDGv3;
  params.randomSeed = 0xf00d + 1;

  for (auto i = 0u; i < sdsup.length(); ++i) {
    std::unique_ptr<RWMol> mol(static_cast<RWMol *>(sdsup[i]));
    REQUIRE(mol);
    auto bondIdx = mol->getProp<unsigned int>("atrop bond");
    REQUIRE((mol->getBondWithIdx(bondIdx)->getStereo() ==
                 Bond::BondStereo::STEREOATROPCCW ||
             mol->getBondWithIdx(bondIdx)->getStereo() ==
                 Bond::BondStereo::STEREOATROPCW));
    auto atropInfo = mol->getProp<std::string>("atrop volume");
    std::vector<std::string> tokens;
    boost::split(tokens, atropInfo, boost::is_any_of(" \t"));
    REQUIRE(tokens.size() == 5);
    std::vector<unsigned int> atropAtoms(4);
    for (auto j = 0u; j < 4u; ++j) {
      atropAtoms[j] = std::stol(tokens[j]);
    }
    int vol = std::stol(tokens[4]);

    MolOps::addHs(*mol);
    unsigned int nconfs = 20;
    {
      auto cids = DGeomHelpers::EmbedMultipleConfs(*mol, nconfs, params);
      CHECK(cids.size() == nconfs);
      for (auto cid : cids) {
        const auto conf = mol->getConformer(cid);
        std::vector<RDGeom::Point3D> pts;
        for (auto idx : atropAtoms) {
          pts.push_back(conf.getAtomPos(idx));
        }
        auto v2 = pts[1] - pts[0];
        auto v3 = pts[2] - pts[0];
        auto v4 = pts[3] - pts[0];
        auto chiralVol = v3.crossProduct(v4).dotProduct(v2);
        INFO(cid << MolToV3KMolBlock(*mol, true, cid));
        CHECK(chiralVol * vol > 0);
        CHECK(fabs(chiralVol) > 0.5);
      }
    }  // now swap the stereo and see if it still works
    mol->getBondWithIdx(bondIdx)->setStereo(
        mol->getBondWithIdx(bondIdx)->getStereo() ==
                Bond::BondStereo::STEREOATROPCCW
            ? Bond::BondStereo::STEREOATROPCW
            : Bond::BondStereo::STEREOATROPCCW);
    {
      auto cids = DGeomHelpers::EmbedMultipleConfs(*mol, nconfs, params);
      CHECK(cids.size() == nconfs);
      for (auto cid : cids) {
        const auto conf = mol->getConformer(cid);
        std::vector<RDGeom::Point3D> pts;
        for (auto idx : atropAtoms) {
          pts.push_back(conf.getAtomPos(idx));
        }
        auto v2 = pts[1] - pts[0];
        auto v3 = pts[2] - pts[0];
        auto v4 = pts[3] - pts[0];
        auto chiralVol = v3.crossProduct(v4).dotProduct(v2);
        INFO(cid << MolToV3KMolBlock(*mol, true, cid));
        CHECK(chiralVol * vol < 0);
        CHECK(fabs(chiralVol) > 0.5);
      }
    }
  }
}

TEST_CASE(
    "Github #7109: wrong stereochemistry in ring from stereospecific SMILES") {
  SECTION("basics") {
    auto m = "C1[C@H](C#CC#C)CC[C@H](C#CC#C)C1"_smiles;
    REQUIRE(m);
    MolOps::addHs(*m);
    REQUIRE(m->getAtomWithIdx(1)->getChiralTag() == Atom::CHI_TETRAHEDRAL_CCW);
    REQUIRE(m->getAtomWithIdx(8)->getChiralTag() == Atom::CHI_TETRAHEDRAL_CCW);

    DGeomHelpers::EmbedParameters ps = DGeomHelpers::KDG;
    {  // this always worked
      ps.randomSeed = 0xC0FFEE;
      auto cid = DGeomHelpers::EmbedMolecule(*m, ps);
      CHECK(cid >= 0);
      MolOps::assignStereochemistryFrom3D(*m, cid);
      CHECK(m->getAtomWithIdx(1)->getChiralTag() == Atom::CHI_TETRAHEDRAL_CCW);
      CHECK(m->getAtomWithIdx(8)->getChiralTag() == Atom::CHI_TETRAHEDRAL_CCW);
    }
    {  // this failed
      ps.randomSeed = 0xC0FFEE + 123;
      auto cid = DGeomHelpers::EmbedMolecule(*m, ps);
      CHECK(cid >= 0);
      MolOps::assignStereochemistryFrom3D(*m, cid);
      CHECK(m->getAtomWithIdx(1)->getChiralTag() == Atom::CHI_TETRAHEDRAL_CCW);
      CHECK(m->getAtomWithIdx(8)->getChiralTag() == Atom::CHI_TETRAHEDRAL_CCW);
    }
  }
}

TEST_CASE("Github #7181: ET terms applied to constrained atoms") {
  SECTION("basics") {
    auto templ =
        "CNc1ccc(OC)cc1 |(-3.3363,0.129414,1.28582;-2.44714,-0.687978,0.507453;-1.11383,-0.29452,0.197587;-0.622766,0.911164,0.645083;0.652332,1.29026,0.350281;1.45603,0.462513,-0.400278;2.7718,0.891528,-0.684446;3.83908,0.0736652,-0.224516;0.984393,-0.734112,-0.850528;-0.300532,-1.12218,-0.556656)|"_smiles;
    REQUIRE(templ);
    auto mol = "COc1ccc(NC(C)C)cc1"_smiles;
    REQUIRE(mol);
    MolOps::addHs(*mol);
    auto matches = SubstructMatch(*mol, *templ);
    REQUIRE(matches.size() == 1);

    auto tconf = templ->getConformer();
    std::map<int, RDGeom::Point3D> cmap;
    for (auto [ti, mi] : matches[0]) {
      cmap[mi] = tconf.getAtomPos(ti);
    }

    DGeomHelpers::EmbedParameters ps = DGeomHelpers::ETKDGv3;
    ps.randomSeed = 0xC0FFEE;
    ps.coordMap = &cmap;
    auto cid = DGeomHelpers::EmbedMolecule(*mol, ps);
    CHECK(cid >= 0);
    auto imatch = matches[0];
    for (auto &[ti, mi] : imatch) {
      std::swap(ti, mi);
    }
    auto rmsd = MolAlign::alignMol(*mol, *templ, cid, -1, &imatch);
    CHECK(rmsd < 0.2);
  }
}

TEST_CASE("terminal groups in pruning") {
  SECTION("basics") {
    std::vector<std::string> smiles = {"FCC(=O)O", "FCC(=O)[O-]",
                                       "FCC(=N)[NH-]", "FCS(=O)(=O)O",
                                       "FCP(=O)(O)O"};
    for (const auto &smi : smiles) {
      auto mol = v2::SmilesParse::MolFromSmiles(smi);
      REQUIRE(mol);
      MolOps::addHs(*mol);
      DGeomHelpers::EmbedParameters ps = DGeomHelpers::ETKDGv3;
      ps.randomSeed = 0xc0ffee;
      ps.pruneRmsThresh = 0.5;

      auto cids = DGeomHelpers::EmbedMultipleConfs(*mol, 50, ps);
      CHECK(cids.size() == 1);

      ps.symmetrizeConjugatedTerminalGroupsForPruning = false;
      cids = DGeomHelpers::EmbedMultipleConfs(*mol, 50, ps);
      CHECK(cids.size() >= 2);
    }
  }
}

<<<<<<< HEAD
TEST_CASE("Test 12/13 check and calc functions") {
  SECTION("successfull") {
    auto mol = "C1CCCCC1C(F)C(=O)O"_smiles;
    REQUIRE(mol);
    DistGeom::BoundsMatPtr bm{new DistGeom::BoundsMatrix(mol->getNumAtoms())};
    DGeomHelpers::initBoundsMat(bm);
    {
      auto totest = DGeomHelpers::Details::check12UFF(*mol);
      auto solution = UFF::getAtomTypes(*mol);
      CHECK(totest.first == solution.second);
      for (auto bond : mol->bonds()) {
        CHECK(DGeomHelpers::Details::calc12UFFBounds(*mol, bond, totest.second,
                                                     bond->getBeginAtomIdx(),
                                                     bond->getEndAtomIdx()) ==
              ForceFields::UFF::Utils::calcBondRestLength(
                  bond->getBondTypeAsDouble(),
                  totest.second[bond->getBeginAtomIdx()],
                  totest.second[bond->getEndAtomIdx()]));
      }
    }
    {
      auto [success, params] = DGeomHelpers::Details::check12MMFF(*mol);
      CHECK(success == params.isValid());
      for (auto bond : mol->bonds()) {
        MMFF::MMFFBond bProp;
        unsigned int btype = bond->getBondType();
        params.getMMFFBondStretchParams(*mol, bond->getBeginAtomIdx(),
                                        bond->getEndAtomIdx(), btype, bProp);
        CHECK(DGeomHelpers::Details::calc12MMFFBounds(
                  *mol, bond, params, bond->getBeginAtomIdx(),
                  bond->getEndAtomIdx()) == bProp.r0);
      }
    }
  }
  SECTION("failing and going to crude fallback") {
    auto mol = "S(F)(F)(F)(F)(F)F"_smiles;
    REQUIRE(mol);
    DistGeom::BoundsMatPtr bm{new DistGeom::BoundsMatrix(mol->getNumAtoms())};
    DGeomHelpers::initBoundsMat(bm);
    auto bond = *mol->bonds().begin();
    {
      auto [success, params] = DGeomHelpers::Details::check12UFF(*mol);
      CHECK_FALSE(success);
      CHECK(DGeomHelpers::Details::calc12UFFBounds(
                *mol, bond, params, bond->getBeginAtomIdx(),
                bond->getEndAtomIdx()) == double(-1000));
    }
    {
      auto [success, params] = DGeomHelpers::Details::check12MMFF(*mol);
      CHECK_FALSE(success);
      CHECK(DGeomHelpers::Details::calc12MMFFBounds(
                *mol, bond, params, bond->getBeginAtomIdx(),
                bond->getEndAtomIdx()) == double(-1000));
    }
  }
}

TEST_CASE("Integration test of 12/13 in set topol bounds") {
  SECTION("succesfull") {
    auto mol = "C1CCCCC1C(F)C(=O)O"_smiles;
    REQUIRE(mol);
    DistGeom::BoundsMatPtr bmmmff{
        new DistGeom::BoundsMatrix(mol->getNumAtoms())};
    DistGeom::BoundsMatPtr bmuff{
        new DistGeom::BoundsMatrix(mol->getNumAtoms())};
    DGeomHelpers::initBoundsMat(bmmmff);
    DGeomHelpers::initBoundsMat(bmuff);
    bool set15bounds = false;
    bool scaleVDW = false;
    bool useMacrocycle14config = false;
    bool forceTransAmides = false;
    {
      auto [success, params] = DGeomHelpers::Details::check12UFF(*mol);
      REQUIRE(success);
      DGeomHelpers::setTopolBounds(*mol, bmuff, set15bounds, scaleVDW,
                                   useMacrocycle14config, forceTransAmides,
                                   DGeomHelpers::EmbedFF::UFF);
      for (auto bond : mol->bonds()) {
        auto i = bond->getBeginAtomIdx();
        auto j = bond->getEndAtomIdx();
        auto d = ForceFields::UFF::Utils::calcBondRestLength(
            bond->getBondTypeAsDouble(), params[bond->getBeginAtomIdx()],
            params[bond->getEndAtomIdx()]);
        CHECK((bmuff->getLowerBound(i, j) <= d &&
               d <= bmuff->getUpperBound(i, j)));
      }
    }
    {
      auto [success, params] = DGeomHelpers::Details::check12MMFF(*mol);
      REQUIRE(success);
      DGeomHelpers::setTopolBounds(*mol, bmmmff, set15bounds, scaleVDW,
                                   useMacrocycle14config, forceTransAmides,
                                   DGeomHelpers::EmbedFF::MMFF);
      for (auto bond : mol->bonds()) {
        MMFF::MMFFBond bProp;
        unsigned int btype = bond->getBondType();
        params.getMMFFBondStretchParams(*mol, bond->getBeginAtomIdx(),
                                        bond->getEndAtomIdx(), btype, bProp);
        auto d = bProp.r0;
        auto i = bond->getBeginAtomIdx();
        auto j = bond->getEndAtomIdx();
        CHECK((bmmmff->getLowerBound(i, j) <= d &&
               d <= bmmmff->getUpperBound(i, j)));
      }
    }
    {
      for (auto bond : mol->bonds()) {
        auto i = bond->getBeginAtomIdx();
        auto j = bond->getEndAtomIdx();
        CHECK(bmuff->getLowerBound(i, j) != bmmmff->getLowerBound(i, j));
        CHECK(bmuff->getUpperBound(i, j) != bmmmff->getUpperBound(i, j));
      }
    }
    SECTION("Check fallback works") {
      auto mol = "S(F)(F)(F)(F)(F)F"_smiles;
      REQUIRE(mol);
      DistGeom::BoundsMatPtr bm{new DistGeom::BoundsMatrix(mol->getNumAtoms())};
      DGeomHelpers::initBoundsMat(bm);
      {
        auto resm = DGeomHelpers::Details::check12MMFF(*mol);
        REQUIRE_FALSE(resm.first);
        auto resu = DGeomHelpers::Details::check12UFF(*mol);
        REQUIRE_FALSE(resu.first);
        DGeomHelpers::setTopolBounds(*mol, bm, set15bounds, scaleVDW,
                                     useMacrocycle14config, forceTransAmides,
                                     DGeomHelpers::EmbedFF::MMFF);
        for (auto bond : mol->bonds()) {
          auto i = bond->getBeginAtomIdx();
          auto j = bond->getEndAtomIdx();
          auto vw1 = PeriodicTable::getTable()->getRvdw(
              mol->getAtomWithIdx(i)->getAtomicNum());
          auto vw2 = PeriodicTable::getTable()->getRvdw(
              mol->getAtomWithIdx(j)->getAtomicNum());
          auto bl = (vw1 + vw2) / 2;
          CHECK(
              (bm->getLowerBound(i, j) <= bl && bl <= bm->getUpperBound(i, j)));
        }
      }
=======
TEST_CASE("github #7552") {
  DGeomHelpers::EmbedParameters ps = DGeomHelpers::ETKDGv3;
  ps.randomSeed = 0xf00d;
  SECTION("as reported") {
    auto mol = "O=CCC1OC2COC12"_smiles;
    REQUIRE(mol);
    MolOps::addHs(*mol);
    CHECK(DGeomHelpers::EmbedMolecule(*mol, ps) == 0);
  }
  SECTION("as reported, bulk") {
    std::vector<std::string> smileses{
        "O=CCC1OC2COC12",      "O=C1OC2CCC12C#N",    "CC1C2CC3OC2C13O",
        "CC12CC1C3(C)OCC23",   "OC1C2COC13COC23",    "OC1C2C3C2N4C3CC14",
        "CC1OC12C3CC2(O)C3",   "OC1C2CC3C2CCC13",    "CN1CC2(O)C3CC3C12",
        "C1OC2C3C4C5C4C12N35", "C1OC2CC3OC12C=C3",   "C1C2OC3C1OC23",
        "CC1(O)CC2CCC12",      "CC12NC(=O)C1C3OC23", "OC1CC2(NCCC12)C#N",
        "CC12C3C1C(=O)C3C2O",  "C1C=C2C3OC4C3N1C24", "CC12C3C1C4=NC3C2O4",
        "C1OC23C=CC4C2N4C13",  "OCC12CNC1C(=O)N2",   "CC1C2C3C1C(C#C)n23",

    };
    for (const auto &smiles : smileses) {
      INFO(smiles);
      auto mol = v2::SmilesParse::MolFromSmiles(smileses[0]);
      REQUIRE(mol);
      MolOps::addHs(*mol);
      CHECK(DGeomHelpers::EmbedMolecule(*mol, ps) == 0);
>>>>>>> 11a20ba3
    }
  }
}<|MERGE_RESOLUTION|>--- conflicted
+++ resolved
@@ -597,64 +597,63 @@
   }
 }
 
-TEST_CASE("tracking failure causes") {
-  SECTION("basics") {
-    auto mol = "O=c2cc3CCc1ccc(cc1Br)CCc2c(O)c3=O"_smiles;
-    REQUIRE(mol);
-    MolOps::addHs(*mol);
-    DGeomHelpers::EmbedParameters ps = DGeomHelpers::ETKDGv3;
-    ps.trackFailures = true;
-    ps.maxIterations = 50;
-    ps.randomSeed = 42;
-    auto cid = DGeomHelpers::EmbedMolecule(*mol, ps);
-    CHECK(cid == 0);
-    CHECK(ps.failures[DGeomHelpers::EmbedFailureCauses::INITIAL_COORDS] == 2);
-    CHECK(ps.failures[DGeomHelpers::EmbedFailureCauses::ETK_MINIMIZATION] == 5);
-
-    auto fail_cp = ps.failures;
-    // make sure we reset the counts each time
-    cid = DGeomHelpers::EmbedMolecule(*mol, ps);
-    CHECK(ps.failures == fail_cp);
-  }
-  SECTION("chirality") {
-    std::string rdbase = getenv("RDBASE");
-    std::string fname =
-        rdbase +
-        "/Code/GraphMol/DistGeomHelpers/test_data/chirality_failure_test.mol";
-    std::unique_ptr<RWMol> mol{MolFileToMol(fname, true, false)};
-    REQUIRE(mol);
-    MolOps::addHs(*mol);
-    DGeomHelpers::EmbedParameters ps = DGeomHelpers::ETKDGv3;
-    ps.randomSeed = 0xf00d;
-    ps.trackFailures = true;
-    ps.maxIterations = 50;
-    auto cid = DGeomHelpers::EmbedMolecule(*mol, ps);
-    CHECK(cid < 0);
-    CHECK(ps.failures[DGeomHelpers::EmbedFailureCauses::INITIAL_COORDS] > 5);
-    CHECK(ps.failures[DGeomHelpers::EmbedFailureCauses::FINAL_CHIRAL_BOUNDS] >=
-          4);
-  }
+TEST_CASE("tracking failure causes"){
+    SECTION("basics"){auto mol = "O=c2cc3CCc1ccc(cc1Br)CCc2c(O)c3=O"_smiles;
+REQUIRE(mol);
+MolOps::addHs(*mol);
+DGeomHelpers::EmbedParameters ps = DGeomHelpers::ETKDGv3;
+ps.trackFailures = true;
+ps.maxIterations = 50;
+ps.randomSeed = 42;
+auto cid = DGeomHelpers::EmbedMolecule(*mol, ps);
+CHECK(cid == 0);
+CHECK(ps.failures[DGeomHelpers::EmbedFailureCauses::INITIAL_COORDS] == 2);
+CHECK(ps.failures[DGeomHelpers::EmbedFailureCauses::ETK_MINIMIZATION] == 5);
+
+auto fail_cp = ps.failures;
+// make sure we reset the counts each time
+cid = DGeomHelpers::EmbedMolecule(*mol, ps);
+CHECK(ps.failures == fail_cp);
+}
+SECTION("chirality") {
+  std::string rdbase = getenv("RDBASE");
+  std::string fname =
+      rdbase +
+      "/Code/GraphMol/DistGeomHelpers/test_data/chirality_failure_test.mol";
+  std::unique_ptr<RWMol> mol{MolFileToMol(fname, true, false)};
+  REQUIRE(mol);
+  MolOps::addHs(*mol);
+  DGeomHelpers::EmbedParameters ps = DGeomHelpers::ETKDGv3;
+  ps.randomSeed = 0xf00d;
+  ps.trackFailures = true;
+  ps.maxIterations = 50;
+  auto cid = DGeomHelpers::EmbedMolecule(*mol, ps);
+  CHECK(cid < 0);
+  CHECK(ps.failures[DGeomHelpers::EmbedFailureCauses::INITIAL_COORDS] > 5);
+  CHECK(ps.failures[DGeomHelpers::EmbedFailureCauses::FINAL_CHIRAL_BOUNDS] >=
+        4);
+}
 
 #ifdef RDK_TEST_MULTITHREADED
-  SECTION("multithreaded") {
-    auto mol =
-        "C=CC1=C(N)Oc2cc1c(-c1cc(C(C)O)cc(=O)cc1C1NCC(=O)N1)c(OC)c2OC"_smiles;
-    REQUIRE(mol);
-    MolOps::addHs(*mol);
-    DGeomHelpers::EmbedParameters ps = DGeomHelpers::ETKDGv3;
-    ps.trackFailures = true;
-    ps.maxIterations = 10;
-    ps.randomSeed = 42;
-    auto cids = DGeomHelpers::EmbedMultipleConfs(*mol, 20, ps);
-
-    DGeomHelpers::EmbedParameters ps2 = ps;
-    ps2.numThreads = 4;
-
-    auto cids2 = DGeomHelpers::EmbedMultipleConfs(*mol, 20, ps2);
-    CHECK(cids2 == cids);
-
-    CHECK(ps.failures == ps2.failures);
-  }
+SECTION("multithreaded") {
+  auto mol =
+      "C=CC1=C(N)Oc2cc1c(-c1cc(C(C)O)cc(=O)cc1C1NCC(=O)N1)c(OC)c2OC"_smiles;
+  REQUIRE(mol);
+  MolOps::addHs(*mol);
+  DGeomHelpers::EmbedParameters ps = DGeomHelpers::ETKDGv3;
+  ps.trackFailures = true;
+  ps.maxIterations = 10;
+  ps.randomSeed = 42;
+  auto cids = DGeomHelpers::EmbedMultipleConfs(*mol, 20, ps);
+
+  DGeomHelpers::EmbedParameters ps2 = ps;
+  ps2.numThreads = 4;
+
+  auto cids2 = DGeomHelpers::EmbedMultipleConfs(*mol, 20, ps2);
+  CHECK(cids2 == cids);
+
+  CHECK(ps.failures == ps2.failures);
+}
 #endif
 }
 
@@ -969,7 +968,6 @@
   }
 }
 
-<<<<<<< HEAD
 TEST_CASE("Test 12/13 check and calc functions") {
   SECTION("successfull") {
     auto mol = "C1CCCCC1C(F)C(=O)O"_smiles;
@@ -1108,7 +1106,9 @@
               (bm->getLowerBound(i, j) <= bl && bl <= bm->getUpperBound(i, j)));
         }
       }
-=======
+    }
+  }
+}
 TEST_CASE("github #7552") {
   DGeomHelpers::EmbedParameters ps = DGeomHelpers::ETKDGv3;
   ps.randomSeed = 0xf00d;
@@ -1135,7 +1135,6 @@
       REQUIRE(mol);
       MolOps::addHs(*mol);
       CHECK(DGeomHelpers::EmbedMolecule(*mol, ps) == 0);
->>>>>>> 11a20ba3
     }
   }
 }