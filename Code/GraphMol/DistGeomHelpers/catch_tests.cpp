//
//  Copyright (C) 2021-2024 Greg Landrum and other RDKit contributors
//   @@ All Rights Reserved @@
//  This file is part of the RDKit.
//  The contents are covered by the terms of the BSD license
//  which is included in the file license.txt, found at the root
//  of the RDKit source tree.
//

#include <RDGeneral/test.h>
#include <catch2/catch_all.hpp>

#include <RDGeneral/RDLog.h>
#include <GraphMol/test_fixtures.h>
#include <GraphMol/RDKitBase.h>
#include <GraphMol/Atropisomers.h>
#include <GraphMol/Chirality.h>
#include <GraphMol/Substruct/SubstructMatch.h>
#include <GraphMol/ForceFieldHelpers/UFF/UFF.h>
#include <ForceField/UFF/BondStretch.h>
#include <GraphMol/ForceFieldHelpers/UFF/AtomTyper.h>
#include <GraphMol/ForceFieldHelpers/MMFF/AtomTyper.h>
#include <GraphMol/FileParsers/FileParsers.h>
#include <GraphMol/FileParsers/MolSupplier.h>
#include <GraphMol/SmilesParse/SmilesParse.h>
#include <GraphMol/ForceFieldHelpers/CrystalFF/TorsionPreferences.h>
#include <GraphMol/MolAlign/AlignMolecules.h>
#include "Embedder.h"
#include "BoundsMatrixBuilder.h"
#include "BoundsMatrixBuilderDetails.h"
#include <tuple>
#include <boost/algorithm/string.hpp>
#include <boost/algorithm/string/trim.hpp>

using namespace RDKit;

TEST_CASE("Torsions not found in fused macrocycles", "[macrocycles]") {
  RDLog::InitLogs();
  SECTION("reported") {
    // this is 6VY8 from the PDB
    auto mol1 =
        "CC[C@H](C)[C@@H]1NC(=O)[C@@H]2CCCN2C(=O)[C@@H]2CCCN2C(=O)[C@H]([C@@H](C)CC)NC(=O)[C@H](CO)NC(=O)[C@H](CCCC[NH3+])NC(=O)[C@H]([C@@H](C)O)NC(O)[C@@H]2CN3NNC[C@H]3C[C@H](NC1=O)C(O)N[C@@H](Cc1ccccc1)C(=O)N1CCC[C@H]1C(=O)N[C@@H](CC(=O)O)C(=O)NCC(=O)N[C@@H](CCCNC(N)=[NH2+])C(=O)N2"_smiles;
    REQUIRE(mol1);
    MolOps::addHs(*mol1);
    ForceFields::CrystalFF::CrystalFFDetails details;
    bool useExpTorsions = true;
    bool useSmallRingTorsions = false;
    bool useMacrocycleTorsions = true;
    bool useBasicKnowledge = true;
    unsigned int version = 2;
    bool verbose = true;
    std::stringstream sstrm;
    rdInfoLog->SetTee(sstrm);
    ForceFields::CrystalFF::getExperimentalTorsions(
        *mol1, details, useExpTorsions, useSmallRingTorsions,
        useMacrocycleTorsions, useBasicKnowledge, version, verbose);
    rdInfoLog->ClearTee();
    auto txt = sstrm.str();
    CHECK(txt.find("{9-}") != std::string::npos);
  }
  SECTION("edges") {
    std::vector<std::tuple<std::string, bool, unsigned int>> tests{
        {"O=C1CNC(=O)C2CCC(N1)NC(=O)CNC2=O", true, 15},  // 9-9
        {"O=C1NC2CCC(C(=O)N1)C(=O)NCC(=O)N2", true, 4},  // 9-8
        {"O=C1NC2CCC(C(=O)N1)C(=O)NC(=O)N2", false, 0},  // 8-8
        {"O=C1CC(=O)NC2NC(=O)CC(=O)NC(N1)NC(=O)CC(=O)N2", true,
         18}};  // 12-12-12
    for (const auto &tpl : tests) {
      std::unique_ptr<RWMol> m{SmilesToMol(std::get<0>(tpl))};
      REQUIRE(m);
      MolOps::addHs(*m);
      ForceFields::CrystalFF::CrystalFFDetails details;
      bool useExpTorsions = true;
      bool useSmallRingTorsions = false;
      bool useMacrocycleTorsions = true;
      bool useBasicKnowledge = true;
      unsigned int version = 2;
      bool verbose = true;
      std::stringstream sstrm;
      rdInfoLog->SetTee(sstrm);
      std::cerr << "-----------" << std::endl;
      ForceFields::CrystalFF::getExperimentalTorsions(
          *m, details, useExpTorsions, useSmallRingTorsions,
          useMacrocycleTorsions, useBasicKnowledge, version, verbose);
      rdInfoLog->ClearTee();
      auto txt = sstrm.str();
      if (std::get<1>(tpl)) {
        CHECK(txt.find("{9-}") != std::string::npos);
      } else {
        CHECK(txt.find("{9-}") == std::string::npos);
      }
      CHECK(details.expTorsionAngles.size() == std::get<2>(tpl));
    }
  }
}

namespace {
void compareConfs(const ROMol *m, const ROMol *expected, int molConfId = -1,
                  int expectedConfId = -1) {
  PRECONDITION(m, "bad pointer");
  PRECONDITION(expected, "bad pointer");
  TEST_ASSERT(m->getNumAtoms() == expected->getNumAtoms());
  const Conformer &conf1 = m->getConformer(molConfId);
  const Conformer &conf2 = expected->getConformer(expectedConfId);
  for (unsigned int i = 0; i < m->getNumAtoms(); i++) {
    TEST_ASSERT(m->getAtomWithIdx(i)->getAtomicNum() ==
                expected->getAtomWithIdx(i)->getAtomicNum());

    RDGeom::Point3D pt1i = conf1.getAtomPos(i);
    RDGeom::Point3D pt2i = conf2.getAtomPos(i);
    TEST_ASSERT((pt1i - pt2i).length() < 0.05);
  }
}
}  // namespace

TEST_CASE("update parameters from JSON") {
  std::string rdbase = getenv("RDBASE");
  SECTION("DG") {
    std::string fname =
        rdbase +
        "/Code/GraphMol/DistGeomHelpers/test_data/simple_torsion.dg.mol";
    std::unique_ptr<RWMol> ref{MolFileToMol(fname, true, false)};
    REQUIRE(ref);
    std::unique_ptr<RWMol> mol{SmilesToMol("OCCC")};
    REQUIRE(mol);
    MolOps::addHs(*mol);
    CHECK(ref->getNumAtoms() == mol->getNumAtoms());
    DGeomHelpers::EmbedParameters params;
    std::string json = R"JSON({"randomSeed":42})JSON";
    DGeomHelpers::updateEmbedParametersFromJSON(params, json);
    CHECK(DGeomHelpers::EmbedMolecule(*mol, params) == 0);
    compareConfs(ref.get(), mol.get());
  }
  SECTION("ETKDG") {
    std::string fname =
        rdbase +
        "/Code/GraphMol/DistGeomHelpers/test_data/simple_torsion.etkdg.mol";
    std::unique_ptr<RWMol> ref{MolFileToMol(fname, true, false)};
    REQUIRE(ref);
    std::unique_ptr<RWMol> mol{SmilesToMol("OCCC")};
    REQUIRE(mol);
    MolOps::addHs(*mol);
    CHECK(ref->getNumAtoms() == mol->getNumAtoms());
    DGeomHelpers::EmbedParameters params;
    std::string json = R"JSON({"randomSeed":42,
    "useExpTorsionAnglePrefs":true,
    "useBasicKnowledge":true})JSON";
    DGeomHelpers::updateEmbedParametersFromJSON(params, json);
    CHECK(DGeomHelpers::EmbedMolecule(*mol, params) == 0);
    compareConfs(ref.get(), mol.get());
  }
  SECTION("ETKDGv2") {
    std::string fname =
        rdbase +
        "/Code/GraphMol/DistGeomHelpers/test_data/torsion.etkdg.v2.mol";
    std::unique_ptr<RWMol> ref{MolFileToMol(fname, true, false)};
    REQUIRE(ref);
    std::unique_ptr<RWMol> mol{SmilesToMol("n1cccc(C)c1ON")};
    REQUIRE(mol);
    MolOps::addHs(*mol);
    CHECK(ref->getNumAtoms() == mol->getNumAtoms());
    DGeomHelpers::EmbedParameters params;
    std::string json = R"JSON({"randomSeed":42,
    "useExpTorsionAnglePrefs":true,
    "useBasicKnowledge":true,
    "ETversion":2})JSON";
    DGeomHelpers::updateEmbedParametersFromJSON(params, json);
    CHECK(DGeomHelpers::EmbedMolecule(*mol, params) == 0);
    compareConfs(ref.get(), mol.get());
  }

  SECTION("setting atommap") {
    std::unique_ptr<RWMol> mol{SmilesToMol("OCCC")};
    REQUIRE(mol);
    MolOps::addHs(*mol);
    {
      DGeomHelpers::EmbedParameters params;
      std::string json = R"JSON({"randomSeed":42,
    "coordMap":{"0":[0,0,0],"1":[0,0,1.5],"2":[0,1.5,1.5]}})JSON";
      DGeomHelpers::updateEmbedParametersFromJSON(params, json);
      CHECK(DGeomHelpers::EmbedMolecule(*mol, params) == 0);
      delete params.coordMap;
      auto conf = mol->getConformer();
      auto v1 = conf.getAtomPos(0) - conf.getAtomPos(1);
      auto v2 = conf.getAtomPos(2) - conf.getAtomPos(1);
      CHECK(v1.angleTo(v2) == Catch::Approx(M_PI / 2).margin(0.15));
    }
  }
}

TEST_CASE(
    "github #4346: Specified cis/trans stereo being ignored during "
    "conformation generation in macrocycles") {
  SECTION("basics 1") {
    auto m1 = "C1C/C=C/CCCCCCCC1"_smiles;
    REQUIRE(m1);
    CHECK(m1->getBondBetweenAtoms(2, 3)->getStereo() ==
          Bond::BondStereo::STEREOE);
    MolOps::addHs(*m1);
    DGeomHelpers::EmbedParameters params = DGeomHelpers::KDG;
    params.randomSeed = 0xf00d;
    CHECK(DGeomHelpers::EmbedMolecule(*m1, params) != -1);
    MolOps::assignStereochemistryFrom3D(*m1);
    CHECK(m1->getBondBetweenAtoms(2, 3)->getStereo() ==
          Bond::BondStereo::STEREOE);
  }
  SECTION("basics 2") {
    auto m1 = "C1C/C=C\\CCCCCCCC1"_smiles;
    REQUIRE(m1);
    CHECK(m1->getBondBetweenAtoms(2, 3)->getStereo() ==
          Bond::BondStereo::STEREOZ);
    MolOps::addHs(*m1);
    DGeomHelpers::EmbedParameters params = DGeomHelpers::KDG;
    params.randomSeed = 0xf00d;
    CHECK(DGeomHelpers::EmbedMolecule(*m1, params) != -1);
    MolOps::assignStereochemistryFrom3D(*m1);
    CHECK(m1->getBondBetweenAtoms(2, 3)->getStereo() ==
          Bond::BondStereo::STEREOZ);
  }
}
TEST_CASE("nontetrahedral stereo", "[nontetrahedral]") {
  SECTION("bounds matrix basics") {
    {
      auto m = "Cl[Pt@SP1]([35Cl])([36Cl])[37Cl]"_smiles;
      REQUIRE(m);
      CHECK(Chirality::getChiralAcrossAtom(m->getAtomWithIdx(1),
                                           m->getAtomWithIdx(0))
                ->getIdx() == 3);
      CHECK(Chirality::getChiralAcrossAtom(m->getAtomWithIdx(1),
                                           m->getAtomWithIdx(2))
                ->getIdx() == 4);
      CHECK_THAT(
          Chirality::getIdealAngleBetweenLigands(
              m->getAtomWithIdx(1), m->getAtomWithIdx(0), m->getAtomWithIdx(3)),
          Catch::Matchers::WithinAbs(180, 0.001));

      CHECK_THAT(
          Chirality::getIdealAngleBetweenLigands(
              m->getAtomWithIdx(1), m->getAtomWithIdx(0), m->getAtomWithIdx(2)),
          Catch::Matchers::WithinAbs(90, 0.001));

      DistGeom::BoundsMatPtr bm{new DistGeom::BoundsMatrix(m->getNumAtoms())};
      DGeomHelpers::initBoundsMat(bm, 0.0, 1000.0);
      DGeomHelpers::setTopolBounds(*m, bm);
      // std::cerr << *bm << std::endl;
      CHECK(bm->getLowerBound(0, 3) - bm->getLowerBound(0, 2) > 1.0);
      CHECK(bm->getUpperBound(0, 3) - bm->getUpperBound(0, 2) > 1.0);
    }

    {
      auto m = "Cl[Pt@SP1]([35Cl])[36Cl]"_smiles;
      REQUIRE(m);
      CHECK(Chirality::getChiralAcrossAtom(m->getAtomWithIdx(1),
                                           m->getAtomWithIdx(0))
                ->getIdx() == 3);
      CHECK(!Chirality::getChiralAcrossAtom(m->getAtomWithIdx(1),
                                            m->getAtomWithIdx(2)));
      CHECK_THAT(
          Chirality::getIdealAngleBetweenLigands(
              m->getAtomWithIdx(1), m->getAtomWithIdx(0), m->getAtomWithIdx(3)),
          Catch::Matchers::WithinAbs(180, 0.001));

      CHECK_THAT(
          Chirality::getIdealAngleBetweenLigands(
              m->getAtomWithIdx(1), m->getAtomWithIdx(0), m->getAtomWithIdx(2)),
          Catch::Matchers::WithinAbs(90, 0.001));

      DistGeom::BoundsMatPtr bm{new DistGeom::BoundsMatrix(m->getNumAtoms())};
      DGeomHelpers::initBoundsMat(bm, 0.0, 1000.0);
      DGeomHelpers::setTopolBounds(*m, bm);
      // std::cerr << *bm << std::endl;
      CHECK(bm->getLowerBound(0, 3) - bm->getLowerBound(0, 2) > 1.0);
      CHECK(bm->getUpperBound(0, 3) - bm->getUpperBound(0, 2) > 1.0);
    }

    {
      // note that things aren't quite as nice here since we don't actually have
      // TBP UFF parameters
      auto m = "Cl[Pt@TB1]([35Cl])([36Cl])([37Cl])[38Cl]"_smiles;
      REQUIRE(m);
      CHECK(Chirality::getChiralAcrossAtom(m->getAtomWithIdx(1),
                                           m->getAtomWithIdx(0))
                ->getIdx() == 5);
      CHECK(!Chirality::getChiralAcrossAtom(m->getAtomWithIdx(1),
                                            m->getAtomWithIdx(2)));
      CHECK_THAT(
          Chirality::getIdealAngleBetweenLigands(
              m->getAtomWithIdx(1), m->getAtomWithIdx(0), m->getAtomWithIdx(5)),
          Catch::Matchers::WithinAbs(180, 0.001));

      CHECK_THAT(
          Chirality::getIdealAngleBetweenLigands(
              m->getAtomWithIdx(1), m->getAtomWithIdx(0), m->getAtomWithIdx(2)),
          Catch::Matchers::WithinAbs(90, 0.001));
      CHECK_THAT(
          Chirality::getIdealAngleBetweenLigands(
              m->getAtomWithIdx(1), m->getAtomWithIdx(3), m->getAtomWithIdx(2)),
          Catch::Matchers::WithinAbs(120, 0.001));

      DistGeom::BoundsMatPtr bm{new DistGeom::BoundsMatrix(m->getNumAtoms())};
      DGeomHelpers::initBoundsMat(bm, 0.0, 1000.0);
      DGeomHelpers::setTopolBounds(*m, bm);
      CHECK(bm->getLowerBound(0, 5) - bm->getLowerBound(0, 2) > 0.5);
      CHECK(bm->getUpperBound(0, 5) - bm->getUpperBound(0, 2) > 0.5);
      CHECK(bm->getLowerBound(0, 5) - bm->getLowerBound(2, 3) > 0.5);
      CHECK(bm->getUpperBound(0, 5) - bm->getUpperBound(2, 3) > 0.5);
      CHECK(bm->getLowerBound(2, 3) - bm->getLowerBound(0, 2) > 0.5);
      CHECK(bm->getUpperBound(2, 3) - bm->getUpperBound(0, 2) > 0.5);
    }
    {
      auto m = "Cl[Th@OH1]([35Cl])([36Cl])([37Cl])([38Cl])[39Cl]"_smiles;
      REQUIRE(m);
      CHECK(Chirality::getChiralAcrossAtom(m->getAtomWithIdx(1),
                                           m->getAtomWithIdx(0))
                ->getIdx() == 6);
      CHECK(Chirality::getChiralAcrossAtom(m->getAtomWithIdx(1),
                                           m->getAtomWithIdx(2))
                ->getIdx() == 4);
      CHECK(Chirality::getChiralAcrossAtom(m->getAtomWithIdx(1),
                                           m->getAtomWithIdx(3))
                ->getIdx() == 5);

      CHECK_THAT(
          Chirality::getIdealAngleBetweenLigands(
              m->getAtomWithIdx(1), m->getAtomWithIdx(0), m->getAtomWithIdx(6)),
          Catch::Matchers::WithinAbs(180, 0.001));

      CHECK_THAT(
          Chirality::getIdealAngleBetweenLigands(
              m->getAtomWithIdx(1), m->getAtomWithIdx(0), m->getAtomWithIdx(2)),
          Catch::Matchers::WithinAbs(90, 0.001));
      CHECK_THAT(
          Chirality::getIdealAngleBetweenLigands(
              m->getAtomWithIdx(1), m->getAtomWithIdx(4), m->getAtomWithIdx(2)),
          Catch::Matchers::WithinAbs(180, 0.001));
      CHECK_THAT(
          Chirality::getIdealAngleBetweenLigands(
              m->getAtomWithIdx(1), m->getAtomWithIdx(3), m->getAtomWithIdx(2)),
          Catch::Matchers::WithinAbs(90, 0.001));

      DistGeom::BoundsMatPtr bm{new DistGeom::BoundsMatrix(m->getNumAtoms())};
      DGeomHelpers::initBoundsMat(bm, 0.0, 1000.0);
      DGeomHelpers::setTopolBounds(*m, bm);
      CHECK(bm->getLowerBound(0, 6) - bm->getLowerBound(0, 2) > 0.5);
      CHECK(bm->getUpperBound(0, 6) - bm->getUpperBound(0, 3) > 0.5);
      CHECK(bm->getLowerBound(0, 6) - bm->getLowerBound(2, 3) > 0.5);
      CHECK(bm->getUpperBound(0, 6) - bm->getUpperBound(2, 4) < 0.01);
      CHECK(bm->getLowerBound(2, 4) - bm->getLowerBound(2, 3) > 0.5);
    }
  }
#if 1
  SECTION("Embedding") {
    {
      auto m = "Cl[Pt@SP1](<-N)(<-N)[Cl]"_smiles;
      REQUIRE(m);
      m->setProp("_Name", "cis platin");
      MolOps::addHs(*m);
      CHECK(DGeomHelpers::EmbedMolecule(*m) == 0);
      auto mb = MolToV3KMolBlock(*m);
      // std::cerr << mb << std::endl;
      std::unique_ptr<RWMol> m2(MolBlockToMol(mb));
      MolOps::assignStereochemistryFrom3D(*m2);
      CHECK(m2->getAtomWithIdx(1)->getChiralTag() ==
            Atom::ChiralType::CHI_SQUAREPLANAR);
      unsigned int perm = 100;
      CHECK(m2->getAtomWithIdx(1)->getPropIfPresent(
          common_properties::_chiralPermutation, perm));
      CHECK(perm == 1);
    }
    {
      auto m = "Cl[Pt@SP3](<-N)(<-N)[Cl]"_smiles;
      REQUIRE(m);
      m->setProp("_Name", "trans platin");
      MolOps::addHs(*m);
      CHECK(DGeomHelpers::EmbedMolecule(*m) == 0);
      auto mb = MolToV3KMolBlock(*m);
      // std::cerr << mb << std::endl;
      std::unique_ptr<RWMol> m2(MolBlockToMol(mb));
      MolOps::assignStereochemistryFrom3D(*m2);
      CHECK(m2->getAtomWithIdx(1)->getChiralTag() ==
            Atom::ChiralType::CHI_SQUAREPLANAR);
      unsigned int perm = 100;
      CHECK(m2->getAtomWithIdx(1)->getPropIfPresent(
          common_properties::_chiralPermutation, perm));
      CHECK(perm == 3);
    }
  }
#endif
}

TEST_CASE("problems with bounds matrix smoothing and aromatic sulfur") {
  SECTION("basics") {
    auto core = R"CTAB(test structure - renumbered
     RDKit          3D

  7  7  0  0  0  0  0  0  0  0999 V2000
   48.6842  -14.8137    0.1450 C   0  0  0  0  0  0  0  0  0  0  0  0
   48.0829  -13.5569    0.6868 C   0  0  0  0  0  0  0  0  0  0  0  0
   48.0162  -12.0909   -0.1327 S   0  0  0  0  0  0  0  0  0  0  0  0
   47.1565  -11.3203    1.0899 C   0  0  0  0  0  0  0  0  0  0  0  0
   46.9350  -12.2470    2.1088 C   0  0  0  0  0  0  0  0  0  0  0  0
   46.1942  -11.9293    3.3432 C   0  0  0  0  0  0  0  0  0  0  0  0
   47.4440  -13.4879    1.8745 N   0  0  0  0  0  0  0  0  0  0  0  0
  1  2  1  0
  2  7  2  0
  2  3  1  0
  7  5  1  0
  5  4  2  0
  5  6  1  0
  4  3  1  0
M  END)CTAB"_ctab;
    REQUIRE(core);
    auto thiaz = "Cc1scc(C)n1"_smiles;
    REQUIRE(thiaz);
    MolOps::addHs(*thiaz);
    DGeomHelpers::EmbedParameters ps = DGeomHelpers::ETKDGv3;
    const auto conf = core->getConformer();
    std::map<int, RDGeom::Point3D> cmap;
    for (unsigned i = 0; i < core->getNumAtoms(); ++i) {
      cmap[i] = conf.getAtomPos(i);
    }
    ps.coordMap = &cmap;
    ps.randomSeed = 0xf00d;
    auto cid = DGeomHelpers::EmbedMolecule(*thiaz, ps);
    CHECK(cid >= 0);
  }
  SECTION("bulk") {
    // run a bunch of molecules with S-containing aromatic heterocycles
    std::vector<std::string> smileses = {
        "[O-][S+](c1ccccn1)c1cncs1",
        "Cn1cccc1C(=O)Nc1nccs1",
        "Cc1csc(=N)n1-c1ccc(Cl)cc1",
        "Nc1ncc([S+]([O-])c2ncccn2)s1",
        "CCCN1CCC=C(c2csc(N)n2)C1",
        "CNc1ncc([S+]([O-])c2ccccn2)s1",
        "Cn1nnnc1SCc1nc2ccccc2s1",
        "CCCC(C(=O)Nc1nccs1)c1ccccc1",
        "Cc1ccc(NC(=O)c2sc(Cl)nc2C)c(C)c1",
        "CCc1nc(-c2ccc(Cl)cc2)sc1C(=O)OC",
        "Cc1nc(CNS(=O)(=O)c2ccc(Cl)cc2)cs1",
        "Cc1ccc2sc(C)[n+](CCC(C)S(=O)(=O)[O-])c2c1",
        "Nc1nc2c(s1)-c1ccccc1Sc1ccccc1-2",
        "COc1ccccc1OCC(=O)Nc1nc(C)c(C)s1",
        "COc1ccc(NC(=O)Nc2sc(=S)n(C)c2C)cc1",
        "C=CCNc1nc(-c2c[nH]c3c(CC)cccc23)cs1",
    };
    auto patt = "[s]1*c[!#6]c1"_smarts;
    REQUIRE(patt);
    for (const auto &smi : smileses) {
      INFO(smi);
      std::unique_ptr<RWMol> mol{SmilesToMol(smi)};
      REQUIRE(mol);
      MolOps::addHs(*mol);
      DGeomHelpers::EmbedParameters ps = DGeomHelpers::ETKDGv3;
      ps.randomSeed = 0xf00d;
      auto cid = DGeomHelpers::EmbedMolecule(*mol, ps);
      REQUIRE(cid >= 0);
      UFF::UFFOptimizeMolecule(*mol);

      auto match = SubstructMatch(*mol, *patt);
      REQUIRE(match.size() >= 1);

      const auto conf = mol->getConformer();
      std::map<int, RDGeom::Point3D> cmap;
      for (auto &mi : match[0]) {
        cmap[mi.second] = conf.getAtomPos(mi.second);
      }
      ps.coordMap = &cmap;
      auto cid2 = DGeomHelpers::EmbedMolecule(*mol, ps);
      CHECK(cid2 >= 0);
    }
  }
  SECTION("phosphorous") {
    std::vector<std::string> smileses = {
        "CCOC(=O)c1pc(P(Cl)Cl)c2n1[C@@H](C)C(=O)Nc1ccc(C)cc1-2",
        "N(c1c(O)ccc2c(P(Cl)Cl)pc(C(=O)O)n12)[N+](=O)[O-]",
    };
    auto patt = "[p]1*c[!#6]c1"_smarts;
    REQUIRE(patt);
    for (const auto &smi : smileses) {
      INFO(smi);
      std::unique_ptr<RWMol> mol{SmilesToMol(smi)};
      REQUIRE(mol);
      MolOps::addHs(*mol);
      DGeomHelpers::EmbedParameters ps = DGeomHelpers::ETKDGv3;
      ps.randomSeed = 0xf00d;
      auto cid = DGeomHelpers::EmbedMolecule(*mol, ps);
      REQUIRE(cid >= 0);
      UFF::UFFOptimizeMolecule(*mol);

      auto match = SubstructMatch(*mol, *patt);
      REQUIRE(match.size() >= 1);

      const auto conf = mol->getConformer();
      std::map<int, RDGeom::Point3D> cmap;
      for (auto &mi : match[0]) {
        cmap[mi.second] = conf.getAtomPos(mi.second);
      }
      ps.coordMap = &cmap;
      auto cid2 = DGeomHelpers::EmbedMolecule(*mol, ps);
      CHECK(cid2 >= 0);
    }
  }
}

TEST_CASE("double bond stereo not honored in conformer generator") {
  SECTION("mol 1 basics") {
    // this test used to fail
    // from the platinum set
    auto m = "O=C1OCC/C=C/CC/C=C/C(=N/OCC(=O)N2CCCCC2)Cc2cc(O)cc(O)c21"_smiles;
    REQUIRE(m);
    RWMol cp(*m);
    MolOps::addHs(cp);
    DGeomHelpers::EmbedParameters ps = DGeomHelpers::ETKDGv3;
    ps.randomSeed = 0xf00d + 81;
    auto cid = DGeomHelpers::EmbedMolecule(cp, ps);
    REQUIRE(cid >= 0);
    MolOps::assignStereochemistryFrom3D(cp);
    // std::cerr << MolToMolBlock(cp) << std::endl;
    for (const auto bnd : cp.bonds()) {
      if (bnd->getBondType() == Bond::BondType::DOUBLE) {
        INFO(bnd->getIdx());
        CHECK(bnd->getStereo() ==
              m->getBondWithIdx(bnd->getIdx())->getStereo());
      }
    }
  }
  SECTION("mol 1 multiple loops") {
    // from the platinum set
    auto m = "O=C1OCC/C=C/CC/C=C/C(=N/OCC(=O)N2CCCCC2)Cc2cc(O)cc(O)c21"_smiles;
    REQUIRE(m);
    RWMol cp(*m);
    MolOps::addHs(cp);
    DGeomHelpers::EmbedParameters ps = DGeomHelpers::ETKDGv3;
    for (unsigned int iter = 0; iter < 10; ++iter) {
      RWMol lcp(cp);
      ps.randomSeed = 0xf00d + iter;
      auto cid = DGeomHelpers::EmbedMolecule(lcp, ps);
      REQUIRE(cid >= 0);
      MolOps::assignStereochemistryFrom3D(lcp);
      // std::cerr << MolToMolBlock(cp) << std::endl;
      for (const auto bnd : lcp.bonds()) {
        if (bnd->getBondType() == Bond::BondType::DOUBLE) {
          INFO(iter);
          CHECK(bnd->getStereo() ==
                m->getBondWithIdx(bnd->getIdx())->getStereo());
        }
      }
    }
  }

  SECTION("github #5913") {
    auto m = "[H]/C(F)=C([H])\\C([H])=C(/[H])Br"_smiles;
    REQUIRE(m);

    RWMol cp(*m);
    MolOps::addHs(cp);
    DGeomHelpers::EmbedParameters ps = DGeomHelpers::ETKDGv3;
    for (unsigned int iter = 0; iter < 50; ++iter) {
      RWMol lcp(cp);
      ps.randomSeed = 0 + iter;
      auto cid = DGeomHelpers::EmbedMolecule(lcp, ps);
      REQUIRE(cid >= 0);
      MolOps::assignStereochemistryFrom3D(lcp);
      // std::cerr << MolToMolBlock(cp) << std::endl;
      for (const auto bnd : lcp.bonds()) {
        if (bnd->getBondType() == Bond::BondType::DOUBLE) {
          INFO(iter);
          CHECK(bnd->getStereo() ==
                m->getBondWithIdx(bnd->getIdx())->getStereo());
        }
      }
    }
  }

  SECTION("github #5283") {
    UseLegacyStereoPerceptionFixture useLegacy(false);
    auto m =
        "Cc3nn(CC(=O)N2CCN(c1ccccc1)CC2)c(C)c3/N=N\\c6ccc(CNC(=O)CCC(=O)Nc4cccc5C(=O)NCc45)cc6"_smiles;
    REQUIRE(m);
    RWMol cp(*m);
    MolOps::addHs(cp);
    DGeomHelpers::EmbedParameters ps = DGeomHelpers::ETKDGv3;
    ps.enforceChirality = false;
    for (unsigned int iter = 0; iter < 10; ++iter) {
      INFO(iter);
      RWMol lcp(cp);
      ps.randomSeed = 140 + iter;
      auto cid = DGeomHelpers::EmbedMolecule(lcp, ps);
      REQUIRE(cid >= 0);
      MolOps::assignStereochemistryFrom3D(lcp, cid, true);
      auto bnd = lcp.getBondBetweenAtoms(22, 23);
      REQUIRE(bnd);
      REQUIRE(bnd->getBondType() == Bond::BondType::DOUBLE);
      CHECK(bnd->getStereo() == m->getBondWithIdx(bnd->getIdx())->getStereo());
    }
  }
}

TEST_CASE("tracking failure causes") {
  SECTION("basics") {
    auto mol = "O=c2cc3CCc1ccc(cc1Br)CCc2c(O)c3=O"_smiles;
    REQUIRE(mol);
    MolOps::addHs(*mol);
    DGeomHelpers::EmbedParameters ps = DGeomHelpers::ETKDGv3;
    ps.trackFailures = true;
    ps.maxIterations = 50;
    ps.randomSeed = 42;
    auto cid = DGeomHelpers::EmbedMolecule(*mol, ps);
    CHECK(cid == 0);
    CHECK(ps.failures[DGeomHelpers::EmbedFailureCauses::INITIAL_COORDS] == 2);
    CHECK(ps.failures[DGeomHelpers::EmbedFailureCauses::ETK_MINIMIZATION] == 5);

    auto fail_cp = ps.failures;
    // make sure we reset the counts each time
    cid = DGeomHelpers::EmbedMolecule(*mol, ps);
    CHECK(ps.failures == fail_cp);
  }
  SECTION("chirality") {
    std::string rdbase = getenv("RDBASE");
    std::string fname =
        rdbase +
        "/Code/GraphMol/DistGeomHelpers/test_data/chirality_failure_test.mol";
    std::unique_ptr<RWMol> mol{MolFileToMol(fname, true, false)};
    REQUIRE(mol);
    MolOps::addHs(*mol);
    DGeomHelpers::EmbedParameters ps = DGeomHelpers::ETKDGv3;
    ps.randomSeed = 0xf00d;
    ps.trackFailures = true;
    ps.maxIterations = 50;
    auto cid = DGeomHelpers::EmbedMolecule(*mol, ps);
    CHECK(cid < 0);
    CHECK(ps.failures[DGeomHelpers::EmbedFailureCauses::INITIAL_COORDS] > 5);
    CHECK(ps.failures[DGeomHelpers::EmbedFailureCauses::FINAL_CHIRAL_BOUNDS] >=
          4);
  }

#ifdef RDK_TEST_MULTITHREADED
  SECTION("multithreaded") {
    auto mol =
        "C=CC1=C(N)Oc2cc1c(-c1cc(C(C)O)cc(=O)cc1C1NCC(=O)N1)c(OC)c2OC"_smiles;
    REQUIRE(mol);
    MolOps::addHs(*mol);
    DGeomHelpers::EmbedParameters ps = DGeomHelpers::ETKDGv3;
    ps.trackFailures = true;
    ps.maxIterations = 10;
    ps.randomSeed = 42;
    auto cids = DGeomHelpers::EmbedMultipleConfs(*mol, 20, ps);

    DGeomHelpers::EmbedParameters ps2 = ps;
    ps2.numThreads = 4;

    auto cids2 = DGeomHelpers::EmbedMultipleConfs(*mol, 20, ps2);
    CHECK(cids2 == cids);

    CHECK(ps.failures == ps2.failures);
  }
#endif
}

TEST_CASE("Github #5883: confgen failing for chiral N in a three ring") {
  SECTION("basics1") {
    auto mol = "N1[C@H-]C1"_smiles;
    REQUIRE(mol);
    MolOps::addHs(*mol);
    mol->getAtomWithIdx(1)->setChiralTag(Atom::ChiralType::CHI_TETRAHEDRAL_CCW);
    DGeomHelpers::EmbedParameters ps = DGeomHelpers::ETKDGv3;
    ps.randomSeed = 42;
    ps.maxIterations = 1;
    auto cid = DGeomHelpers::EmbedMolecule(*mol, ps);
    CHECK(cid >= 0);
  }
  SECTION("basics2") {
    auto mol = "N1[N@H]C1"_smiles;
    REQUIRE(mol);
    MolOps::addHs(*mol);
    mol->getAtomWithIdx(1)->setChiralTag(Atom::ChiralType::CHI_TETRAHEDRAL_CCW);
    DGeomHelpers::EmbedParameters ps = DGeomHelpers::ETKDGv3;
    ps.randomSeed = 42;
    ps.maxIterations = 1;
    auto cid = DGeomHelpers::EmbedMolecule(*mol, ps);
    CHECK(cid >= 0);
  }
  SECTION("no ring") {
    auto mol = "N[C@H-]C"_smiles;
    REQUIRE(mol);
    MolOps::addHs(*mol);
    mol->getAtomWithIdx(1)->setChiralTag(Atom::ChiralType::CHI_TETRAHEDRAL_CCW);
    DGeomHelpers::EmbedParameters ps = DGeomHelpers::ETKDGv3;
    ps.randomSeed = 42;
    ps.maxIterations = 1;
    auto cid = DGeomHelpers::EmbedMolecule(*mol, ps);
    CHECK(cid >= 0);
  }
}

TEST_CASE("Github #6365: cannot generate conformers for PF6- or SF6") {
  SECTION("basics") {
    std::vector<std::string> smileses = {"S(F)(F)(F)(F)(F)F",
                                         "[P-](F)(F)(F)(F)(F)F"};
    for (const auto &smi : smileses) {
      std::unique_ptr<RWMol> mol{SmilesToMol(smi)};
      REQUIRE(mol);
      DGeomHelpers::EmbedParameters ps = DGeomHelpers::ETKDGv3;
      ps.randomSeed = 42;
      ps.useRandomCoords = true;
      auto cid = DGeomHelpers::EmbedMolecule(*mol, ps);
      CHECK(cid >= 0);
    }
  }
}

TEST_CASE("Sequential random seeds") {
  SECTION("basics") {
    auto mol = "CCCCCCCCCCCC"_smiles;
    REQUIRE(mol);
    MolOps::addHs(*mol);

    RWMol mol2(*mol);

    DGeomHelpers::EmbedParameters ps = DGeomHelpers::ETKDGv3;
    ps.enableSequentialRandomSeeds = true;
    ps.useRandomCoords = true;
    ps.randomSeed = 0xf00d;
    auto cids = DGeomHelpers::EmbedMultipleConfs(*mol, 10, ps);
    CHECK(cids.size() == 10);
    ps.randomSeed = 0xf00d + 5;
    auto cids2 = DGeomHelpers::EmbedMultipleConfs(mol2, 5, ps);
    CHECK(cids2.size() == 5);

    compareConfs(mol.get(), &mol2, 5, 0);
  }
}

TEST_CASE("Macrocycle bounds matrix") {
  SECTION("basics") {
    auto mol = "C1/C=C/C=C/CCCCCCCCC1"_smiles;
    REQUIRE(mol);
    MolOps::addHs(*mol);

    DistGeom::BoundsMatPtr bm{new DistGeom::BoundsMatrix(mol->getNumAtoms())};
    DGeomHelpers::initBoundsMat(bm, 0.0, 1000.0);
    DGeomHelpers::setTopolBounds(*mol, bm, true, false, true);
    CHECK(bm->getLowerBound(1, 18) > 2.6);
    CHECK(bm->getLowerBound(1, 18) < 2.7);
    CHECK(bm->getLowerBound(4, 17) > 2.6);
    CHECK(bm->getLowerBound(4, 17) < 2.7);

    DGeomHelpers::EmbedParameters ps = DGeomHelpers::ETKDGv3;
    ps.randomSeed = 0;

    auto cid = DGeomHelpers::EmbedMolecule(*mol, ps);
    CHECK(cid >= 0);
    const auto conf = mol->getConformer(cid);
    RDGeom::Point3D pos_1 = conf.getAtomPos(1);
    RDGeom::Point3D pos_4 = conf.getAtomPos(4);
    CHECK((pos_1 - pos_4).length() < 3.9);
    CHECK((pos_1 - pos_4).length() > 3.8);
  }
}

TEST_CASE("atropisomers and embedding") {
  SECTION("basics") {
    auto mol =
        "Cc1cccc(O)c1-c1c(N)cccc1Cl |(-8.88571,2.09707,;-8.17143,3.33425,;-6.74286,3.33425,;-6.02857,4.57143,;-6.74286,5.80861,;-8.17143,5.80861,;-8.88571,7.04579,;-8.88571,4.57143,;-10.3143,4.57143,;-11.0286,5.80861,;-10.3143,7.04579,;-12.4571,5.80861,;-13.1714,4.57143,;-12.4571,3.33425,;-11.0286,3.33425,;-10.3143,2.09707,),wU:8.15|"_smiles;
    REQUIRE(mol);
    REQUIRE(mol->getBondWithIdx(7)->getBondType() == Bond::BondType::SINGLE);
    REQUIRE(mol->getBondWithIdx(7)->getStereo() ==
            Bond::BondStereo::STEREOATROPCCW);
    MolOps::addHs(*mol);
    // mol->debugMol(std::cerr);
    DGeomHelpers::EmbedParameters ps = DGeomHelpers::ETKDGv3;
    ps.randomSeed = 0xf00d;
    {
      auto cid = DGeomHelpers::EmbedMolecule(*mol, ps);
      REQUIRE(cid >= 0);
      const auto conf = mol->getConformer(cid);

      Atropisomers::AtropAtomAndBondVec abvs[2];
      REQUIRE(Atropisomers::getAtropisomerAtomsAndBonds(mol->getBondWithIdx(7),
                                                        abvs, *mol));
      auto pos_1 = conf.getAtomPos(7);
      auto pos_2 = conf.getAtomPos(8);
      auto pos_3 = conf.getAtomPos(1);
      auto pos_4 = conf.getAtomPos(9);
      auto v2 = pos_2 - pos_1;
      auto v3 = pos_3 - pos_1;
      auto v4 = pos_4 - pos_1;
      auto chiralVol = v3.crossProduct(v4).dotProduct(v2);
      CHECK(chiralVol < 0);
    }
    {
      RWMol mol2(*mol);
      mol2.getBondWithIdx(7)->setStereo(Bond::BondStereo::STEREOATROPCW);

      auto cid = DGeomHelpers::EmbedMolecule(mol2, ps);
      REQUIRE(cid >= 0);
      const auto conf = mol2.getConformer(cid);

      Atropisomers::AtropAtomAndBondVec abvs[2];
      REQUIRE(Atropisomers::getAtropisomerAtomsAndBonds(mol2.getBondWithIdx(7),
                                                        abvs, mol2));
      auto pos_1 = conf.getAtomPos(7);
      auto pos_2 = conf.getAtomPos(8);
      auto pos_3 = conf.getAtomPos(1);
      auto pos_4 = conf.getAtomPos(9);
      auto v2 = pos_2 - pos_1;
      auto v3 = pos_3 - pos_1;
      auto v4 = pos_4 - pos_1;
      auto chiralVol = v3.crossProduct(v4).dotProduct(v2);
      CHECK(chiralVol > 0);
    }
  }
}

TEST_CASE("atropisomers bulk") {
  std::string rdbase = getenv("RDBASE");
  std::string fname =
      rdbase + "/Code/GraphMol/DistGeomHelpers/test_data/atropisomers.sdf";
  SDMolSupplier sdsup(fname);

  auto params = DGeomHelpers::ETKDGv3;
  params.randomSeed = 0xf00d + 1;

  for (auto i = 0u; i < sdsup.length(); ++i) {
    std::unique_ptr<RWMol> mol(static_cast<RWMol *>(sdsup[i]));
    REQUIRE(mol);
    auto bondIdx = mol->getProp<unsigned int>("atrop bond");
    REQUIRE((mol->getBondWithIdx(bondIdx)->getStereo() ==
                 Bond::BondStereo::STEREOATROPCCW ||
             mol->getBondWithIdx(bondIdx)->getStereo() ==
                 Bond::BondStereo::STEREOATROPCW));
    auto atropInfo = mol->getProp<std::string>("atrop volume");
    std::vector<std::string> tokens;
    boost::split(tokens, atropInfo, boost::is_any_of(" \t"));
    REQUIRE(tokens.size() == 5);
    std::vector<unsigned int> atropAtoms(4);
    for (auto j = 0u; j < 4u; ++j) {
      atropAtoms[j] = std::stol(tokens[j]);
    }
    int vol = std::stol(tokens[4]);

    MolOps::addHs(*mol);
    unsigned int nconfs = 20;
    {
      auto cids = DGeomHelpers::EmbedMultipleConfs(*mol, nconfs, params);
      CHECK(cids.size() == nconfs);
      for (auto cid : cids) {
        const auto conf = mol->getConformer(cid);
        std::vector<RDGeom::Point3D> pts;
        for (auto idx : atropAtoms) {
          pts.push_back(conf.getAtomPos(idx));
        }
        auto v2 = pts[1] - pts[0];
        auto v3 = pts[2] - pts[0];
        auto v4 = pts[3] - pts[0];
        auto chiralVol = v3.crossProduct(v4).dotProduct(v2);
        INFO(cid << MolToV3KMolBlock(*mol, true, cid));
        CHECK(chiralVol * vol > 0);
        CHECK(fabs(chiralVol) > 0.5);
      }
    }  // now swap the stereo and see if it still works
    mol->getBondWithIdx(bondIdx)->setStereo(
        mol->getBondWithIdx(bondIdx)->getStereo() ==
                Bond::BondStereo::STEREOATROPCCW
            ? Bond::BondStereo::STEREOATROPCW
            : Bond::BondStereo::STEREOATROPCCW);
    {
      auto cids = DGeomHelpers::EmbedMultipleConfs(*mol, nconfs, params);
      CHECK(cids.size() == nconfs);
      for (auto cid : cids) {
        const auto conf = mol->getConformer(cid);
        std::vector<RDGeom::Point3D> pts;
        for (auto idx : atropAtoms) {
          pts.push_back(conf.getAtomPos(idx));
        }
        auto v2 = pts[1] - pts[0];
        auto v3 = pts[2] - pts[0];
        auto v4 = pts[3] - pts[0];
        auto chiralVol = v3.crossProduct(v4).dotProduct(v2);
        INFO(cid << MolToV3KMolBlock(*mol, true, cid));
        CHECK(chiralVol * vol < 0);
        CHECK(fabs(chiralVol) > 0.5);
      }
    }
  }
}

TEST_CASE(
    "Github #7109: wrong stereochemistry in ring from stereospecific SMILES") {
  SECTION("basics") {
    auto m = "C1[C@H](C#CC#C)CC[C@H](C#CC#C)C1"_smiles;
    REQUIRE(m);
    MolOps::addHs(*m);
    REQUIRE(m->getAtomWithIdx(1)->getChiralTag() == Atom::CHI_TETRAHEDRAL_CCW);
    REQUIRE(m->getAtomWithIdx(8)->getChiralTag() == Atom::CHI_TETRAHEDRAL_CCW);

    DGeomHelpers::EmbedParameters ps = DGeomHelpers::KDG;
    {  // this always worked
      ps.randomSeed = 0xC0FFEE;
      auto cid = DGeomHelpers::EmbedMolecule(*m, ps);
      CHECK(cid >= 0);
      MolOps::assignStereochemistryFrom3D(*m, cid);
      CHECK(m->getAtomWithIdx(1)->getChiralTag() == Atom::CHI_TETRAHEDRAL_CCW);
      CHECK(m->getAtomWithIdx(8)->getChiralTag() == Atom::CHI_TETRAHEDRAL_CCW);
    }
    {  // this failed
      ps.randomSeed = 0xC0FFEE + 123;
      auto cid = DGeomHelpers::EmbedMolecule(*m, ps);
      CHECK(cid >= 0);
      MolOps::assignStereochemistryFrom3D(*m, cid);
      CHECK(m->getAtomWithIdx(1)->getChiralTag() == Atom::CHI_TETRAHEDRAL_CCW);
      CHECK(m->getAtomWithIdx(8)->getChiralTag() == Atom::CHI_TETRAHEDRAL_CCW);
    }
  }
}

TEST_CASE("Github #7181: ET terms applied to constrained atoms") {
  SECTION("basics") {
    auto templ =
        "CNc1ccc(OC)cc1 |(-3.3363,0.129414,1.28582;-2.44714,-0.687978,0.507453;-1.11383,-0.29452,0.197587;-0.622766,0.911164,0.645083;0.652332,1.29026,0.350281;1.45603,0.462513,-0.400278;2.7718,0.891528,-0.684446;3.83908,0.0736652,-0.224516;0.984393,-0.734112,-0.850528;-0.300532,-1.12218,-0.556656)|"_smiles;
    REQUIRE(templ);
    auto mol = "COc1ccc(NC(C)C)cc1"_smiles;
    REQUIRE(mol);
    MolOps::addHs(*mol);
    auto matches = SubstructMatch(*mol, *templ);
    REQUIRE(matches.size() == 1);

    auto tconf = templ->getConformer();
    std::map<int, RDGeom::Point3D> cmap;
    for (auto [ti, mi] : matches[0]) {
      cmap[mi] = tconf.getAtomPos(ti);
    }

    DGeomHelpers::EmbedParameters ps = DGeomHelpers::ETKDGv3;
    ps.randomSeed = 0xC0FFEE;
    ps.coordMap = &cmap;
    auto cid = DGeomHelpers::EmbedMolecule(*mol, ps);
    CHECK(cid >= 0);
    auto imatch = matches[0];
    for (auto &[ti, mi] : imatch) {
      std::swap(ti, mi);
    }
    auto rmsd = MolAlign::alignMol(*mol, *templ, cid, -1, &imatch);
    CHECK(rmsd < 0.2);
  }
}

TEST_CASE("terminal groups in pruning") {
  SECTION("basics") {
    std::vector<std::string> smiles = {"FCC(=O)O", "FCC(=O)[O-]",
                                       "FCC(=N)[NH-]", "FCS(=O)(=O)O",
                                       "FCP(=O)(O)O"};
    for (const auto &smi : smiles) {
      auto mol = v2::SmilesParse::MolFromSmiles(smi);
      REQUIRE(mol);
      MolOps::addHs(*mol);
      DGeomHelpers::EmbedParameters ps = DGeomHelpers::ETKDGv3;
      ps.randomSeed = 0xc0ffee;
      ps.pruneRmsThresh = 0.5;

      auto cids = DGeomHelpers::EmbedMultipleConfs(*mol, 50, ps);
      CHECK(cids.size() == 1);

      ps.symmetrizeConjugatedTerminalGroupsForPruning = false;
      cids = DGeomHelpers::EmbedMultipleConfs(*mol, 50, ps);
      CHECK(cids.size() >= 2);
    }
  }
}

<<<<<<< HEAD
TEST_CASE("Test 12/13 check and calc functions") {
  SECTION("successfull") {
    auto mol = "C1CCCCC1C(F)C(=O)O"_smiles;
    REQUIRE(mol);
    DistGeom::BoundsMatPtr bm{new DistGeom::BoundsMatrix(mol->getNumAtoms())};
    DGeomHelpers::initBoundsMat(bm);
    {
      auto totest = DGeomHelpers::Details::check12UFF(*mol);
      auto solution = UFF::getAtomTypes(*mol);
      CHECK(totest.first == solution.second);
      for (auto bond : mol->bonds()) {
        CHECK(DGeomHelpers::Details::calc12UFFBounds(*mol, bond, totest.second,
                                                     bond->getBeginAtomIdx(),
                                                     bond->getEndAtomIdx()) ==
              ForceFields::UFF::Utils::calcBondRestLength(
                  bond->getBondTypeAsDouble(),
                  totest.second[bond->getBeginAtomIdx()],
                  totest.second[bond->getEndAtomIdx()]));
      }
    }
    {
      auto [success, params] = DGeomHelpers::Details::check12MMFF(*mol);
      CHECK(success == params.isValid());
      for (auto bond : mol->bonds()) {
        MMFF::MMFFBond bProp;
        unsigned int btype = bond->getBondType();
        params.getMMFFBondStretchParams(*mol, bond->getBeginAtomIdx(),
                                        bond->getEndAtomIdx(), btype, bProp);
        CHECK(DGeomHelpers::Details::calc12MMFFBounds(
                  *mol, bond, params, bond->getBeginAtomIdx(),
                  bond->getEndAtomIdx()) == bProp.r0);
      }
    }
  }
  SECTION("failing and going to crude fallback") {
    auto mol = "S(F)(F)(F)(F)(F)F"_smiles;
    REQUIRE(mol);
    DistGeom::BoundsMatPtr bm{new DistGeom::BoundsMatrix(mol->getNumAtoms())};
    DGeomHelpers::initBoundsMat(bm);
    auto bond = *mol->bonds().begin();
    {
      auto [success, params] = DGeomHelpers::Details::check12UFF(*mol);
      CHECK_FALSE(success);
      CHECK(DGeomHelpers::Details::calc12UFFBounds(
                *mol, bond, params, bond->getBeginAtomIdx(),
                bond->getEndAtomIdx()) == double(-1000));
    }
    {
      auto [success, params] = DGeomHelpers::Details::check12MMFF(*mol);
      CHECK_FALSE(success);
      CHECK(DGeomHelpers::Details::calc12MMFFBounds(
                *mol, bond, params, bond->getBeginAtomIdx(),
                bond->getEndAtomIdx()) == double(-1000));
    }
  }
}

TEST_CASE("Integration test of 12/13 in set topol bounds") {
  SECTION("succesfull") {
    auto mol = "C1CCCCC1C(F)C(=O)O"_smiles;
    REQUIRE(mol);
    DistGeom::BoundsMatPtr bmmmff{
        new DistGeom::BoundsMatrix(mol->getNumAtoms())};
    DistGeom::BoundsMatPtr bmuff{
        new DistGeom::BoundsMatrix(mol->getNumAtoms())};
    DGeomHelpers::initBoundsMat(bmmmff);
    DGeomHelpers::initBoundsMat(bmuff);
    bool set15bounds = false;
    bool scaleVDW = false;
    bool useMacrocycle14config = false;
    bool forceTransAmides = false;
    {
      auto [success, params] = DGeomHelpers::Details::check12UFF(*mol);
      REQUIRE(success);
      DGeomHelpers::setTopolBounds(*mol, bmuff, set15bounds, scaleVDW,
                                   useMacrocycle14config, forceTransAmides,
                                   DGeomHelpers::EmbedFF::UFF);
      for (auto bond : mol->bonds()) {
        auto i = bond->getBeginAtomIdx();
        auto j = bond->getEndAtomIdx();
        auto d = ForceFields::UFF::Utils::calcBondRestLength(
            bond->getBondTypeAsDouble(), params[bond->getBeginAtomIdx()],
            params[bond->getEndAtomIdx()]);
        CHECK((bmuff->getLowerBound(i, j) <= d &&
               d <= bmuff->getUpperBound(i, j)));
      }
    }
    {
      auto [success, params] = DGeomHelpers::Details::check12MMFF(*mol);
      REQUIRE(success);
      DGeomHelpers::setTopolBounds(*mol, bmmmff, set15bounds, scaleVDW,
                                   useMacrocycle14config, forceTransAmides,
                                   DGeomHelpers::EmbedFF::MMFF);
      for (auto bond : mol->bonds()) {
        MMFF::MMFFBond bProp;
        unsigned int btype = bond->getBondType();
        params.getMMFFBondStretchParams(*mol, bond->getBeginAtomIdx(),
                                        bond->getEndAtomIdx(), btype, bProp);
        auto d = bProp.r0;
        auto i = bond->getBeginAtomIdx();
        auto j = bond->getEndAtomIdx();
        CHECK((bmmmff->getLowerBound(i, j) <= d &&
               d <= bmmmff->getUpperBound(i, j)));
      }
    }
    {
      for (auto bond : mol->bonds()) {
        auto i = bond->getBeginAtomIdx();
        auto j = bond->getEndAtomIdx();
        CHECK(bmuff->getLowerBound(i, j) != bmmmff->getLowerBound(i, j));
        CHECK(bmuff->getUpperBound(i, j) != bmmmff->getUpperBound(i, j));
      }
    }
    SECTION("Check fallback works") {
      auto mol = "S(F)(F)(F)(F)(F)F"_smiles;
      REQUIRE(mol);
      DistGeom::BoundsMatPtr bm{new DistGeom::BoundsMatrix(mol->getNumAtoms())};
      DGeomHelpers::initBoundsMat(bm);
      {
        auto resm = DGeomHelpers::Details::check12MMFF(*mol);
        REQUIRE_FALSE(resm.first);
        auto resu = DGeomHelpers::Details::check12UFF(*mol);
        REQUIRE_FALSE(resu.first);
        DGeomHelpers::setTopolBounds(*mol, bm, set15bounds, scaleVDW,
                                     useMacrocycle14config, forceTransAmides,
                                     DGeomHelpers::EmbedFF::MMFF);
        for (auto bond : mol->bonds()) {
          auto i = bond->getBeginAtomIdx();
          auto j = bond->getEndAtomIdx();
          auto vw1 = PeriodicTable::getTable()->getRvdw(
              mol->getAtomWithIdx(i)->getAtomicNum());
          auto vw2 = PeriodicTable::getTable()->getRvdw(
              mol->getAtomWithIdx(j)->getAtomicNum());
          auto bl = (vw1 + vw2) / 2;
          CHECK(
              (bm->getLowerBound(i, j) <= bl && bl <= bm->getUpperBound(i, j)));
        }
      }
=======
TEST_CASE("github #7552") {
  DGeomHelpers::EmbedParameters ps = DGeomHelpers::ETKDGv3;
  ps.randomSeed = 0xf00d;
  SECTION("as reported") {
    auto mol = "O=CCC1OC2COC12"_smiles;
    REQUIRE(mol);
    MolOps::addHs(*mol);
    CHECK(DGeomHelpers::EmbedMolecule(*mol, ps) == 0);
  }
  SECTION("as reported, bulk") {
    std::vector<std::string> smileses{
        "O=CCC1OC2COC12",      "O=C1OC2CCC12C#N",    "CC1C2CC3OC2C13O",
        "CC12CC1C3(C)OCC23",   "OC1C2COC13COC23",    "OC1C2C3C2N4C3CC14",
        "CC1OC12C3CC2(O)C3",   "OC1C2CC3C2CCC13",    "CN1CC2(O)C3CC3C12",
        "C1OC2C3C4C5C4C12N35", "C1OC2CC3OC12C=C3",   "C1C2OC3C1OC23",
        "CC1(O)CC2CCC12",      "CC12NC(=O)C1C3OC23", "OC1CC2(NCCC12)C#N",
        "CC12C3C1C(=O)C3C2O",  "C1C=C2C3OC4C3N1C24", "CC12C3C1C4=NC3C2O4",
        "C1OC23C=CC4C2N4C13",  "OCC12CNC1C(=O)N2",   "CC1C2C3C1C(C#C)n23",

    };
    for (const auto &smiles : smileses) {
      INFO(smiles);
      auto mol = v2::SmilesParse::MolFromSmiles(smileses[0]);
      REQUIRE(mol);
      MolOps::addHs(*mol);
      CHECK(DGeomHelpers::EmbedMolecule(*mol, ps) == 0);
>>>>>>> 1790de84
    }
  }
}<|MERGE_RESOLUTION|>--- conflicted
+++ resolved
@@ -969,7 +969,6 @@
   }
 }
 
-<<<<<<< HEAD
 TEST_CASE("Test 12/13 check and calc functions") {
   SECTION("successfull") {
     auto mol = "C1CCCCC1C(F)C(=O)O"_smiles;
@@ -1108,7 +1107,9 @@
               (bm->getLowerBound(i, j) <= bl && bl <= bm->getUpperBound(i, j)));
         }
       }
-=======
+    }
+  }
+}
 TEST_CASE("github #7552") {
   DGeomHelpers::EmbedParameters ps = DGeomHelpers::ETKDGv3;
   ps.randomSeed = 0xf00d;
@@ -1135,7 +1136,6 @@
       REQUIRE(mol);
       MolOps::addHs(*mol);
       CHECK(DGeomHelpers::EmbedMolecule(*mol, ps) == 0);
->>>>>>> 1790de84
     }
   }
 }