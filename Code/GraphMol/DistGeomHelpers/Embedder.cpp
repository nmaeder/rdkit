--- conflicted
+++ resolved
@@ -118,9 +118,8 @@
                           EmbedFF::UFF,  // embedForceField
                           300,           // numMinimizationSteps
                           nullptr,       // CPCI
-                          nullptr,       // customKConstraintAtomIndices
-                          false,         // extraMinimizationOnBounds
-                          nullptr        // callback
+                          // nullptr,       // customKConstraintAtomIndices
+                          nullptr  // callback
 );
 
 //! Parameters corresponding to Sereina Riniker's ETDG approach
@@ -152,8 +151,8 @@
                            300,           // numMinimizationSteps
                            nullptr,       // CPCI
                            nullptr,       // customKConstraintAtomIndices
-                           false,         // extraMinimizationOnBounds
-                           nullptr        // callback
+                           //  false,         // extraMinimizationOnBounds
+                           nullptr  // callback
 );
 //! Parameters corresponding to Sereina Riniker's ETKDG approach
 const EmbedParameters ETKDG(0,             // maxIterations
@@ -184,8 +183,8 @@
                             300,           // numMinimizationSteps
                             nullptr,       // CPCI
                             nullptr,       // customKConstraintAtomIndices
-                            false,         // extraMinimizationOnBounds
-                            nullptr        // callback
+                            // false,         // extraMinimizationOnBounds
+                            nullptr  // callback
 );
 
 //! Parameters corresponding to Sereina Riniker's ETKDG approach - version 2
@@ -217,8 +216,8 @@
                               300,           // numMinimizationSteps
                               nullptr,       // CPCI
                               nullptr,       // customKConstraintAtomIndices
-                              false,         // extraMinimizationOnBounds
-                              nullptr        // callback
+                              // false,         // extraMinimizationOnBounds
+                              nullptr  // callback
 );
 
 //! Parameters corresponding improved ETKDG by Wang, Witek, Landrum and Riniker
@@ -251,8 +250,8 @@
                               300,           // numMinimizationSteps
                               nullptr,       // CPCI
                               nullptr,       // customKConstraintAtomIndices
-                              false,         // extraMinimizationOnBounds
-                              nullptr        // callback
+                              // false,         // extraMinimizationOnBounds
+                              nullptr  // callback
 );
 
 //! Parameters corresponding improved ETKDG by Wang, Witek, Landrum and Riniker
@@ -285,8 +284,8 @@
                                 300,           // numMinimizationSteps
                                 nullptr,       // CPCI
                                 nullptr,       // customKConstraintAtomIndices
-                                false,         // extraMinimizationOnBounds
-                                nullptr        // callback
+                                // false,         // extraMinimizationOnBounds
+                                nullptr  // callback
 );
 
 namespace detail {
@@ -507,8 +506,9 @@
     }
   }
   std::unique_ptr<ForceFields::ForceField> field(DistGeom::constructForceField(
-      *eargs.mmat, *positions, *eargs.chiralCenters, 1.0, 0.1, nullptr,
-      embedParams.basinThresh, &fixedPts));
+      *eargs.mmat, *positions, *eargs.chiralCenters, 1.0, 0.1,
+      embedParams.customBoundsMatForceConstants.get(), embedParams.basinThresh,
+      &fixedPts));
   if (embedParams.useRandomCoords && embedParams.coordMap != nullptr) {
     for (const auto &v : *embedParams.coordMap) {
       field->fixedPoints().push_back(v.first);
@@ -595,7 +595,8 @@
   // increasing the weight on the fourth dimension
 
   std::unique_ptr<ForceFields::ForceField> field2(DistGeom::constructForceField(
-      *eargs.mmat, *positions, *eargs.chiralCenters, 0.2, 1.0, nullptr,
+      *eargs.mmat, *positions, *eargs.chiralCenters, 0.2, 1.0,
+      embedParams.customBoundsMatForceConstants.get(),
       embedParams.basinThresh));
   if (embedParams.useRandomCoords && embedParams.coordMap != nullptr) {
     for (const auto &v : *embedParams.coordMap) {
@@ -634,11 +635,11 @@
       field.reset(DistGeom::construct3DForceField(
           *eargs.mmat, positions3D, *eargs.etkdgDetails, *embedParams.CPCI));
     } else {
-      if (embedParams.customKConstraintAtomIndices) {
+      if (embedParams.customBoundsMatForceConstants) {
         auto useKCustoms = true;
         field.reset(DistGeom::construct3DForceField(
             *eargs.mmat, positions3D, *eargs.etkdgDetails, useKCustoms,
-            *embedParams.customKConstraintAtomIndices));
+            *embedParams.customBoundsMatForceConstants));
       } else {
         field.reset(DistGeom::construct3DForceField(*eargs.mmat, positions3D,
                                                     *eargs.etkdgDetails));
@@ -669,14 +670,8 @@
   if (embedParams.useBasicKnowledge) {
     // create a force field with only the impropers
     std::unique_ptr<ForceFields::ForceField> field2(
-<<<<<<< HEAD
-        DistGeom::construct3DImproperForceField(
-            *eargs.mmat, positions3D, eargs.etkdgDetails->improperAtoms,
-            eargs.etkdgDetails->angles, eargs.etkdgDetails->atomNums));
-=======
         DistGeom::construct3DImproperForceField(*eargs.mmat, positions3D,
                                                 *eargs.etkdgDetails));
->>>>>>> 1790de84
     if (embedParams.useRandomCoords && embedParams.coordMap != nullptr) {
       for (const auto &v : *embedParams.coordMap) {
         field2->fixedPoints().push_back(v.first);
@@ -708,25 +703,25 @@
   return planar;
 }
 
-bool minimizeOnBounds(RDGeom::PointPtrVect &positions,
-                      const detail::EmbedArgs &eargs,
-                      const EmbedParameters &embedParams) {
-  auto forceField = std::make_unique<ForceFields::ForceField>();
-  for (auto position : positions) {
-    forceField->positions().push_back(position);
-  }
-  for (auto const &[atomIndices, constraintForce] :
-       *embedParams.customKConstraintAtomIndices) {
-    auto [atomIndex1, atomIndex2] = atomIndices;
-    auto l = eargs.mmat->getLowerBound(atomIndex1, atomIndex2);
-    auto u = eargs.mmat->getUpperBound(atomIndex1, atomIndex2);
-    auto *contrib = new ForceFields::MMFF::DistanceConstraintContrib(
-        forceField.get(), atomIndex1, atomIndex2, l, u, constraintForce);
-    forceField->contribs().push_back(ForceFields::ContribPtr(contrib));
-  }
-  forceField->initialize();
-  return forceField->minimize(1000, embedParams.optimizerForceTol);
-}
+// bool minimizeOnBounds(RDGeom::PointPtrVect &positions,
+//                       const detail::EmbedArgs &eargs,
+//                       const EmbedParameters &embedParams) {
+//   auto forceField = std::make_unique<ForceFields::ForceField>();
+//   for (auto position : positions) {
+//     forceField->positions().push_back(position);
+//   }
+//   for (auto const &[atomIndices, constraintForce] :
+//        *embedParams.customKConstraintAtomIndices) {
+//     auto [atomIndex1, atomIndex2] = atomIndices;
+//     auto l = eargs.mmat->getLowerBound(atomIndex1, atomIndex2);
+//     auto u = eargs.mmat->getUpperBound(atomIndex1, atomIndex2);
+//     auto *contrib = new ForceFields::MMFF::DistanceConstraintContrib(
+//         forceField.get(), atomIndex1, atomIndex2, l, u, constraintForce);
+//     forceField->contribs().push_back(ForceFields::ContribPtr(contrib));
+//   }
+//   forceField->initialize();
+//   return forceField->minimize(1000, embedParams.optimizerForceTol);
+// }
 
 bool doubleBondGeometryChecks(const RDGeom::PointPtrVect &positions,
                               const detail::EmbedArgs &eargs, EmbedParameters &,
@@ -978,21 +973,22 @@
         }
       }
 
-      // Marc's special minimization
-
-      if (gotCoords && embedParams.extraMinimizeOnBounds &&
-          embedParams.customKConstraintAtomIndices) {
-        gotCoords =
-            EmbeddingOps::minimizeOnBounds(*positions, eargs, embedParams);
-        if (!gotCoords) {
-          if (embedParams.trackFailures) {
-#ifdef RDK_BUILD_THREADSAFE_SSS
-            std::lock_guard<std::mutex> lock(GetFailMutex());
-#endif
-            embedParams.failures[EmbedFailureCauses::ETK_MINIMIZATION]++;
-          }
-        }
-      }
+      //       // Marc's special minimization
+
+      //       if (gotCoords && embedParams.extraMinimizeOnBounds &&
+      //           embedParams.customKConstraintAtomIndices) {
+      //         gotCoords =
+      //             EmbeddingOps::minimizeOnBounds(*positions, eargs,
+      //             embedParams);
+      //         if (!gotCoords) {
+      //           if (embedParams.trackFailures) {
+      // #ifdef RDK_BUILD_THREADSAFE_SSS
+      //             std::lock_guard<std::mutex> lock(GetFailMutex());
+      // #endif
+      //             embedParams.failures[EmbedFailureCauses::ETK_MINIMIZATION]++;
+      //           }
+      //         }
+      //       }
 
       if (gotCoords) {
         gotCoords = EmbeddingOps::doubleBondGeometryChecks(*positions, eargs,
@@ -1162,8 +1158,8 @@
           }
         }
       }  // if block -chirality check
-    }    // if block - heavy atom check
-  }      // for loop over atoms
+    }  // if block - heavy atom check
+  }  // for loop over atoms
 
   // now do atropisomers
   for (const auto &bond : mol.bonds()) {
