//  $Id$
// 
//   Copyright (C) 2002-2013 Greg Landrum and Rational Discovery LLC
//
//   @@ All Rights Reserved @@
//  This file is part of the RDKit.
//  The contents are covered by the terms of the BSD license
//  which is included in the file license.txt, found at the root
//  of the RDKit source tree.
//
#include <RDGeneral/utils.h>
#include <RDGeneral/Invariant.h>
#include <RDGeneral/RDLog.h>
#include <GraphMol/RDKitBase.h>
#include <GraphMol/RDKitQueries.h>
#include <GraphMol/Chirality.h>
#include <GraphMol/SmilesParse/SmilesParse.h>
#include <GraphMol/SmilesParse/SmilesWrite.h>
#include <GraphMol/SmilesParse/SmartsWrite.h>
#include <GraphMol/FileParsers/FileParsers.h>
#include <GraphMol/FileParsers/MolSupplier.h>
#include <GraphMol/FileParsers/MolWriters.h>
#include <GraphMol/Substruct/SubstructMatch.h>

#include <iostream>
#include <map>
#include <boost/foreach.hpp>

using namespace RDKit;
using namespace std;
RWMol _t;
typedef class ROMol Mol;

void test1(){
  string smi;
  Mol *m;
  INT_VECT iv;
  unsigned int count;
  std::vector<ROMOL_SPTR> frags;

  smi = "CCCC(=O)O";
  m = SmilesToMol(smi);
  CHECK_INVARIANT(m,"smiles parse failed");
  count = MolOps::getMolFrags(*m,iv);
  CHECK_INVARIANT(count==1,"bad frag count");
  frags = MolOps::getMolFrags(*m);
  CHECK_INVARIANT(frags.size()==1,"bad frag count");
  TEST_ASSERT(frags[0]->getNumAtoms()==6);
  delete m;

  smi = "CCCC(=O)[O-].[Na+]";
  m = SmilesToMol(smi);
  CHECK_INVARIANT(m,"smiles parse failed");
  count = MolOps::getMolFrags(*m,iv);
  CHECK_INVARIANT(count==2,"bad frag count");
  frags = MolOps::getMolFrags(*m);
  CHECK_INVARIANT(frags.size()==2,"bad frag count");
  TEST_ASSERT(frags[0]->getNumAtoms()==6);
  TEST_ASSERT(frags[1]->getNumAtoms()==1);
  frags = MolOps::getMolFrags(*m,true,&iv);
  CHECK_INVARIANT(frags.size()==2,"bad frag count");
  TEST_ASSERT(frags[0]->getNumAtoms()==6);
  TEST_ASSERT(frags[1]->getNumAtoms()==1);
  TEST_ASSERT(iv.size()==7);
  TEST_ASSERT(iv[0]==0)
    TEST_ASSERT(iv[6]==1)
    delete m;

  smi = "CCCC(=O)[O-].[Na+].[NH4+].[Cl-]";
  m = SmilesToMol(smi);
  CHECK_INVARIANT(m,"smiles parse failed");
  count = MolOps::getMolFrags(*m,iv);
  CHECK_INVARIANT(count==4,"bad frag count");
  frags = MolOps::getMolFrags(*m);
  CHECK_INVARIANT(frags.size()==4,"bad frag count");
  TEST_ASSERT(frags[0]->getNumAtoms()==6);
  TEST_ASSERT(frags[1]->getNumAtoms()==1);
  TEST_ASSERT(frags[2]->getNumAtoms()==1);
  TEST_ASSERT(frags[3]->getNumAtoms()==1);
  delete m;

};

void test2(){
  string smi;
  Mol *m;
  INT_VECT iv;
  int count;
  smi = "CCCC(=O)O";
  m = SmilesToMol(smi);
  CHECK_INVARIANT(m,"smiles parse failed");
  count = MolOps::getMolFrags(*m,iv);
  CHECK_INVARIANT(count==1,"bad frag count");
  CHECK_INVARIANT(iv[0]==0,"bad frag membership");
  CHECK_INVARIANT(iv[1]==0,"bad frag membership");
  CHECK_INVARIANT(iv[4]==0,"bad frag membership");
  CHECK_INVARIANT(iv[5]==0,"bad frag membership");
  delete m;

  smi = "CCCC(=O)[O-].[Na+]";
  m = SmilesToMol(smi);
  CHECK_INVARIANT(m,"smiles parse failed");
  count = MolOps::getMolFrags(*m,iv);
  CHECK_INVARIANT(count==2,"bad frag count");
  CHECK_INVARIANT(iv[0]==0,"bad frag membership");
  CHECK_INVARIANT(iv[1]==0,"bad frag membership");
  CHECK_INVARIANT(iv[4]==0,"bad frag membership");
  CHECK_INVARIANT(iv[5]==0,"bad frag membership");
  CHECK_INVARIANT(iv[6]==1,"bad frag membership");
  delete m;

};



void test3(){
  string smi;
  Mol *m;
  VECT_INT_VECT sssr;
  INT_VECT rings;
  int count;

  smi = "C1CC1";
  m = SmilesToMol(smi);
  TEST_ASSERT(m);
  TEST_ASSERT(m->getRingInfo()->numRings()==1);
  count = MolOps::findSSSR(*m,sssr);
  TEST_ASSERT(count==1);
  TEST_ASSERT(sssr[0].size()==3);
  TEST_ASSERT(m->getRingInfo()->numRings()==1);
  
  for(unsigned int i=0;i<m->getNumAtoms();i++){
    TEST_ASSERT(m->getRingInfo()->isAtomInRingOfSize(i,3));
    TEST_ASSERT(!m->getRingInfo()->isAtomInRingOfSize(i,4));
    TEST_ASSERT(m->getRingInfo()->numAtomRings(i)==1);
  }
  for(unsigned int i=0;i<m->getNumBonds();i++){
    TEST_ASSERT(m->getRingInfo()->isBondInRingOfSize(i,3));
    TEST_ASSERT(!m->getRingInfo()->isBondInRingOfSize(i,4));
    TEST_ASSERT(m->getRingInfo()->numBondRings(i)==1);
  }
  BOOST_LOG(rdInfoLog) << smi << "\n";
  delete m;
  
  smi = "C1CCC1";
  m = SmilesToMol(smi);
  TEST_ASSERT(m);
  TEST_ASSERT(m->getRingInfo()->numRings()==1);
  count = MolOps::findSSSR(*m,sssr);
  TEST_ASSERT(count==1);
  TEST_ASSERT(sssr[0].size()==4);
  TEST_ASSERT(m->getRingInfo()->numRings()==1);
  for(unsigned int i=0;i<m->getNumAtoms();i++){
    TEST_ASSERT(m->getRingInfo()->isAtomInRingOfSize(i,4));
    TEST_ASSERT(!m->getRingInfo()->isAtomInRingOfSize(i,3));
    TEST_ASSERT(m->getRingInfo()->numAtomRings(i)==1);
  }
  TEST_ASSERT(m->getRingInfo()->isBondInRingOfSize(0,4));
  TEST_ASSERT(m->getRingInfo()->numBondRings(0)==1);

  BOOST_LOG(rdInfoLog) << smi << "\n";
  delete m;


  smi = "C1CCCCCC1";
  m = SmilesToMol(smi);
  TEST_ASSERT(m);
  TEST_ASSERT(m->getRingInfo()->numRings()==1);
  count = MolOps::findSSSR(*m,sssr);
  TEST_ASSERT(count==1);
  TEST_ASSERT(sssr[0].size()==7);
  TEST_ASSERT(m->getRingInfo()->numRings()==1);
  for(unsigned int i=0;i<m->getNumAtoms();i++){
    TEST_ASSERT(m->getRingInfo()->isAtomInRingOfSize(i,7));
    TEST_ASSERT(m->getRingInfo()->numAtomRings(i)==1);
  }
  TEST_ASSERT(m->getRingInfo()->isBondInRingOfSize(0,7));
  TEST_ASSERT(m->getRingInfo()->numBondRings(0)==1);

  BOOST_LOG(rdInfoLog) << smi << "\n";
  delete m;



  smi = "C1C(CCC)CC(C(C)CCC(CC))CCC1";
  m = SmilesToMol(smi);
  TEST_ASSERT(m);
  count = MolOps::findSSSR(*m,sssr);
  TEST_ASSERT(count==1);
  TEST_ASSERT(sssr[0].size()==7);
  TEST_ASSERT(m->getRingInfo()->numAtomRings(0)==1);
  TEST_ASSERT(m->getRingInfo()->numBondRings(m->getBondBetweenAtoms(0,1)->getIdx()));
  TEST_ASSERT(!m->getRingInfo()->numBondRings(m->getBondBetweenAtoms(1,2)->getIdx()));
  BOOST_LOG(rdInfoLog) << smi << "\n";
  delete m;

  smi = "CC1CCC1";
  m = SmilesToMol(smi);
  TEST_ASSERT(m);
  count = MolOps::findSSSR(*m,sssr);
  TEST_ASSERT(count==1);
  TEST_ASSERT(sssr[0].size()==4);
  TEST_ASSERT(!m->getBondBetweenAtoms(0,1)->hasProp("ringMembership"));
  TEST_ASSERT(!m->getRingInfo()->numBondRings(m->getBondBetweenAtoms(0,1)->getIdx()));
  TEST_ASSERT(m->getRingInfo()->numBondRings(m->getBondBetweenAtoms(1,2)->getIdx()));
  BOOST_LOG(rdInfoLog) << smi << "\n";
  delete m;
  
  smi = "CC1C(C2)CCC2C1";
  m = SmilesToMol(smi);
  TEST_ASSERT(m);
  count = MolOps::findSSSR(*m, sssr);
  TEST_ASSERT(count==2)
    TEST_ASSERT(sssr[0].size()==5);
  TEST_ASSERT(sssr[1].size()==5);
  TEST_ASSERT(!m->getRingInfo()->isAtomInRingOfSize(0,5));
  TEST_ASSERT(m->getRingInfo()->numAtomRings(0)==0);
  TEST_ASSERT(m->getRingInfo()->isAtomInRingOfSize(1,5));
  TEST_ASSERT(m->getRingInfo()->numAtomRings(1)==1);
  TEST_ASSERT(m->getRingInfo()->isAtomInRingOfSize(2,5));
  TEST_ASSERT(m->getRingInfo()->numAtomRings(2)==2);
  BOOST_LOG(rdInfoLog) << smi << "\n";
  delete m;

  smi = "C(C1C2C3C41)(C2C35)C45"; // cubane
  //smi = "C1(C2C3C4C5C6C72)C3C4C5C6C71"; // from Figureras paper
  //smi = "C17C5C4C3C2C1C6C2C3C4C5C67"; 
  // we cannot use the sanitzation code, because that finds *symmetric*
  // rings, which will break this case:
  m = SmilesToMol(smi,0,0); 
  int bfs = MolOps::findSSSR(*m);
  TEST_ASSERT(bfs==5);
  BOOST_LOG(rdInfoLog) << "BFSR: " << bfs << "\n";
  VECT_INT_VECT bfrs;
  bfrs.resize(0);
  bfs = MolOps::symmetrizeSSSR(*m, bfrs);
  TEST_ASSERT(bfs==6);
  BOOST_LOG(rdInfoLog) << "BFSR: " << bfs << "\n";
  //VECT_INT_VECT_I ri;
  //for (ri == bfrs.begin(); ri != bfrs.end(); ri++) {
  for (unsigned int ri = 0; ri < bfrs.size(); ri++) {
    INT_VECT_I mi;
    INT_VECT bring = bfrs[ri];
    BOOST_LOG(rdInfoLog) << "( ";
    //for (mi = (*ri).begin(); mi != (*ri).end(); mi++) {
    for (mi = bring.begin(); mi != bring.end(); mi++) {
      BOOST_LOG(rdInfoLog) << " " << (*mi);
    }
    BOOST_LOG(rdInfoLog) << ")\n";
  }
  BOOST_LOG(rdInfoLog) << smi << "\n";
  
  delete m;
  

  smi = "C1CC2C1CCC2";
  m = SmilesToMol(smi);
  TEST_ASSERT(m);
  count = MolOps::findSSSR(*m,sssr);
  TEST_ASSERT(count==2);
  TEST_ASSERT(sssr[0].size()==4);
  TEST_ASSERT(sssr[1].size()==5);
  BOOST_LOG(rdInfoLog) << smi << "\n";
  delete m;

  smi = "C12=C3C=CC=C1C=CC2=CC=C3";
  BOOST_LOG(rdInfoLog) << "\n" << smi << "\n";
  m = SmilesToMol(smi,0,0);
  TEST_ASSERT(m);
  count = MolOps::findSSSR(*m,sssr);
  TEST_ASSERT(count==3);
  TEST_ASSERT(sssr[0].size()==6);
  TEST_ASSERT(sssr[1].size()==5);
  TEST_ASSERT(sssr[2].size()==6);
  BOOST_LOG(rdInfoLog) << smi << "\n";
  delete m;


  smi = "C1(O)C(O)C(O)C1O";
  m = SmilesToMol(smi,0,0);
  TEST_ASSERT(m);
  count = MolOps::findSSSR(*m,sssr);
  TEST_ASSERT(count==1);
  TEST_ASSERT(sssr[0].size()==4);
  for(unsigned i=0;i<m->getNumAtoms();i++){
    if(!(i%2)){
      TEST_ASSERT(m->getRingInfo()->numAtomRings(i)==1);
      TEST_ASSERT(m->getRingInfo()->isAtomInRingOfSize(i,4));
    } else {
      TEST_ASSERT(m->getRingInfo()->numAtomRings(i)==0);
    }
  }
  BOOST_LOG(rdInfoLog) << smi << "\n";
  delete m;

  // this molecule is from issue 134
  // it should come up with three rings
  smi = "SC(C3C1CC(C3)CC(C2S)(O)C1)2S";
  m = SmilesToMol(smi,0,0);
  TEST_ASSERT(m);
  count = MolOps::findSSSR(*m,sssr);
  TEST_ASSERT(count==3);
  TEST_ASSERT(sssr[0].size()==5);
  TEST_ASSERT(sssr[1].size()==6);
  TEST_ASSERT(sssr[2].size()==6);

  // this yet another painful case
  smi = "CC1=CC=C(C=C1)S(=O)(=O)O[CH]2[CH]3CO[CH](O3)[CH]4OC(C)(C)O[CH]24";
  m = SmilesToMol(smi,0,0);
  TEST_ASSERT(m);
  count = MolOps::findSSSR(*m,sssr);
  TEST_ASSERT(count==4);
  TEST_ASSERT(sssr[0].size()==6);
  TEST_ASSERT(sssr[1].size()==5);
  TEST_ASSERT(sssr[2].size()==5);
  TEST_ASSERT(sssr[3].size()==6);

  smi = "C1CC2C1C2";
  m = SmilesToMol(smi,0,0);
  TEST_ASSERT(m);
  count = MolOps::findSSSR(*m,sssr);
  TEST_ASSERT(count==2);
  TEST_ASSERT(sssr[0].size()==4);
  TEST_ASSERT(sssr[1].size()==3);

  TEST_ASSERT(m->getRingInfo()->numAtomRings(0)==1);
  TEST_ASSERT(m->getRingInfo()->isAtomInRingOfSize(0,4));

  TEST_ASSERT(m->getRingInfo()->numAtomRings(1)==1);
  TEST_ASSERT(m->getRingInfo()->isAtomInRingOfSize(1,4));

  TEST_ASSERT(m->getRingInfo()->numAtomRings(2)==2);
  TEST_ASSERT(m->getRingInfo()->isAtomInRingOfSize(2,3));
  TEST_ASSERT(m->getRingInfo()->isAtomInRingOfSize(2,4));

  TEST_ASSERT(m->getRingInfo()->numAtomRings(3)==2);
  TEST_ASSERT(m->getRingInfo()->isAtomInRingOfSize(3,4));
  TEST_ASSERT(m->getRingInfo()->isAtomInRingOfSize(3,3));

  TEST_ASSERT(m->getRingInfo()->numAtomRings(4)==1);
  TEST_ASSERT(!m->getRingInfo()->isAtomInRingOfSize(4,4));
  TEST_ASSERT(m->getRingInfo()->isAtomInRingOfSize(4,3));
  delete m;

  // This is a test of Issue 217
  smi = "C=C1C2CC1C2";
  m = SmilesToMol(smi,0,0);
  TEST_ASSERT(m);
  count = MolOps::findSSSR(*m,sssr);
  TEST_ASSERT(count==2);
  TEST_ASSERT(sssr[0].size()==4);
  TEST_ASSERT(sssr[1].size()==4);
  count = MolOps::symmetrizeSSSR(*m,sssr);
  TEST_ASSERT(count==3);
  TEST_ASSERT(sssr[0].size()==4);
  TEST_ASSERT(sssr[1].size()==4);
  TEST_ASSERT(sssr[2].size()==4);

  TEST_ASSERT(m->getRingInfo()->numAtomRings(0)==0);
  TEST_ASSERT(m->getRingInfo()->numAtomRings(1)==2);
  TEST_ASSERT(m->getRingInfo()->isAtomInRingOfSize(1,4));
  TEST_ASSERT(m->getRingInfo()->numAtomRings(2)==3);
  TEST_ASSERT(m->getRingInfo()->isAtomInRingOfSize(2,4));
  TEST_ASSERT(m->getRingInfo()->numAtomRings(3)==2);
  TEST_ASSERT(m->getRingInfo()->isAtomInRingOfSize(3,4));
  TEST_ASSERT(m->getRingInfo()->numAtomRings(4)==3);
  TEST_ASSERT(m->getRingInfo()->isAtomInRingOfSize(4,4));
  delete m;




}



void test4(){
  string smi;
  Mol *m;
  INT_VECT iv;
  VECT_INT_VECT sssr;
  smi = "CC";
  m = SmilesToMol(smi);
  TEST_ASSERT(m);
  double *adjMat = MolOps::getAdjacencyMatrix(*m);
  TEST_ASSERT(adjMat);
  TEST_ASSERT(adjMat[0]==0);
  TEST_ASSERT(adjMat[1]==1);
  TEST_ASSERT(adjMat[2]==1);
  TEST_ASSERT(adjMat[3]==0);
  adjMat = MolOps::getAdjacencyMatrix(*m);
  TEST_ASSERT(adjMat);
  TEST_ASSERT(adjMat[0]==0);
  TEST_ASSERT(adjMat[1]==1);
  TEST_ASSERT(adjMat[2]==1);
  TEST_ASSERT(adjMat[3]==0);
}

void test5(){
  string smi;
  Mol *m;
  VECT_INT_VECT sssr;

  int count; 
  smi = "C1C4C5C3C(=O)C2C5C1C2C34";
  m = SmilesToMol(smi,0,0);
  count = MolOps::findSSSR(*m,sssr);
  BOOST_LOG(rdInfoLog) << "Count: " << count << "\n";
  CHECK_INVARIANT(count==5,"");

  smi = "C1C(C2)CCC2C1";
  m = SmilesToMol(smi);
  count = MolOps::findSSSR(*m,sssr);
  CHECK_INVARIANT(count==2,"");
}

/*
  void test6(){
  string smi;
  Mol *m;
  VECT_INT_VECT sssr;

  int c1,c2;
  smi = "C1(Cl)C(Cl)C1Cl";
  m = SmilesToMol(smi);
  INT_SET ringAtoms,ringBonds;
  //boost::tie(c1,c2) = MolOps::findRingAtomsAndBonds(*m,ringAtoms,ringBonds);
  
  CHECK_INVARIANT(c1==3,"bad nRingAtoms");
  CHECK_INVARIANT(ringAtoms.count(0)==1,"bad RingAtoms");
  CHECK_INVARIANT(ringAtoms.count(1)==0,"bad RingAtoms");
  CHECK_INVARIANT(ringAtoms.count(2)==1,"bad RingAtoms");
  CHECK_INVARIANT(ringAtoms.count(3)==0,"bad RingAtoms");
  CHECK_INVARIANT(ringAtoms.count(4)==1,"bad RingAtoms");
  CHECK_INVARIANT(ringAtoms.count(5)==0,"bad RingAtoms");
  
  CHECK_INVARIANT(c2==3,"bad nRingBonds");
  CHECK_INVARIANT(ringBonds.count(0)==0,"");
  CHECK_INVARIANT(ringBonds.count(1)==1,"");
  CHECK_INVARIANT(ringBonds.count(2)==0,"");
  CHECK_INVARIANT(ringBonds.count(3)==1,"");
  CHECK_INVARIANT(ringBonds.count(4)==0,"");
  CHECK_INVARIANT(ringBonds.count(5)==1,"");

  
  }
*/

void test7(){
#if 0
  string smi;
  Mol *m;
  INT_VECT tree;
#if 1
  smi = "C(CO)OCC";
  m = SmilesToMol(smi);
  MolOps::findSpanningTree(*m,tree);
  CHECK_INVARIANT(tree.size()==5,"bad mst");
  delete m;

  smi = "C1CC1";
  m = SmilesToMol(smi);
  MolOps::findSpanningTree(*m,tree);
  CHECK_INVARIANT(tree.size()==2,"bad mst");
  delete m;

  smi = "C1C=C1";
  m = SmilesToMol(smi);
  MolOps::findSpanningTree(*m,tree);
  CHECK_INVARIANT(tree.size()==2,"bad mst");
  CHECK_INVARIANT(std::find(tree.begin(),tree.end(),1)==tree.end(),"bogus idx in mst");
  delete m;
#endif
  
  smi = "C1C=CC=CC=1";
  m = SmilesToMol(smi);
  MolOps::findSpanningTree(*m,tree);
  CHECK_INVARIANT(tree.size()==5,"bad mst");
  delete m;


  smi = "C1C(=CC1)";
  m = SmilesToMol(smi);
  MolOps::findSpanningTree(*m,tree);
  CHECK_INVARIANT(tree.size()==3,"bad mst");
  delete m;


  smi = "C1C(C=C1)";
  m = SmilesToMol(smi);
  MolOps::findSpanningTree(*m,tree);
  CHECK_INVARIANT(tree.size()==3,"bad mst");
  delete m;

  smi = "C1C(C2)CCC2C1";
  m = SmilesToMol(smi);
  MolOps::findSpanningTree(*m,tree);
  CHECK_INVARIANT(tree.size()==6,"bad mst");
  delete m;

  smi = "C1C2CC3CCCCC3CC2CCC1";
  m = SmilesToMol(smi);
  MolOps::findSpanningTree(*m,tree);
  CHECK_INVARIANT(tree.size()==13,"bad mst");
  delete m;
#endif
}

void test8()
{
  BOOST_LOG(rdInfoLog) << "-----------------------\n Testing Hydrogen Ops" << std::endl;
  ROMol *m,*m2,*m3;
  INT_VECT tree;

  std::string smi = "CCC";
  m = SmilesToMol(smi);
  CHECK_INVARIANT(m,"");
  CHECK_INVARIANT(m->getNumAtoms()==3,"");

  //BOOST_LOG(rdInfoLog) << "1" << std::endl;
  m2 = MolOps::addHs(*m);
  CHECK_INVARIANT(m2->getNumAtoms()==11,"");

  smi = "CC(=O)[OH]";
  delete m;
  m = SmilesToMol(smi);
  CHECK_INVARIANT(m,"");
  CHECK_INVARIANT(m->getNumAtoms()==4,"");

  //BOOST_LOG(rdInfoLog) << "2" << std::endl;
  delete m2;
  m2 = MolOps::addHs(*m,true);
  CHECK_INVARIANT(m2->getNumAtoms()==5,"");

  
  //BOOST_LOG(rdInfoLog) << "3" << std::endl;
  m3 = MolOps::addHs(*m2,false);
  CHECK_INVARIANT(m3->getNumAtoms()==8,"");

  //BOOST_LOG(rdInfoLog) << "4" << std::endl;
  delete m2;
  m2 = MolOps::addHs(*m,false);
  CHECK_INVARIANT(m2->getNumAtoms()==8,"");
  delete m3;
  // remove all
  //BOOST_LOG(rdInfoLog) << "5" << std::endl;
  m3 = MolOps::removeHs(*m2,false);
  CHECK_INVARIANT(m3->getNumAtoms()==4,"");
  delete m3;
  // remove only implicit
  //BOOST_LOG(rdInfoLog) << "6" << std::endl;
  m3 = MolOps::removeHs(*m2,true);
  CHECK_INVARIANT(m3->getNumAtoms()==5,"");
  delete m2;
  //BOOST_LOG(rdInfoLog) << "7" << std::endl;
  // remove all after removing only implicit
  m2 = MolOps::removeHs(*m3,false);
  CHECK_INVARIANT(m2->getNumAtoms()==4,"");

  // this test is also done in the same order in the python tests:
  delete m;
  m = SmilesToMol(smi);
  CHECK_INVARIANT(m,"");
  CHECK_INVARIANT(m->getNumAtoms()==4,"");

  delete m2;
  m2 = MolOps::addHs(*m,true);
  CHECK_INVARIANT(m2->getNumAtoms()==5,"");
  //BOOST_LOG(rdInfoLog) << "8" << std::endl;
  m3 = MolOps::removeHs(*m2,true);
  CHECK_INVARIANT(m3->getNumAtoms()==5,"");
  delete m3;
  //BOOST_LOG(rdInfoLog) << "9" << std::endl;
  m3 = MolOps::removeHs(*m2,false);
  CHECK_INVARIANT(m3->getNumAtoms()==4,"");

  delete m2;
  //BOOST_LOG(rdInfoLog) << "10" << std::endl;
  m2 = MolOps::addHs(*m,false);
  CHECK_INVARIANT(m2->getNumAtoms()==8,"");
  delete m3;
  //BOOST_LOG(rdInfoLog) << "11" << std::endl;
  m3 = MolOps::removeHs(*m2,true);
  CHECK_INVARIANT(m3->getNumAtoms()==5,"");
  delete m3;
  //BOOST_LOG(rdInfoLog) << "12" << std::endl;
  m3 = MolOps::removeHs(*m2,false);
  CHECK_INVARIANT(m3->getNumAtoms()==4,"");


  // related to RDTrack Issues 109 and 110:
  smi = "C1C=C([C@H](N)C(=O)N[C@@]2([H])[C@]3([H])SC(C)(C)[C@@H](C(=O)O)N3C(=O)2)C=CC=1";
  delete m;
  m = SmilesToMol(smi);
  CHECK_INVARIANT(m,"");
  CHECK_INVARIANT(m->getNumAtoms()==24,"");
  delete m3;
  //BOOST_LOG(rdInfoLog) << "13" << std::endl;
  m3 = MolOps::removeHs(*m,false);
  CHECK_INVARIANT(m3->getNumAtoms()==24,"");


  // RDTrack Issue 130:
  delete m;
  smi = "[H][N+]([H])([H])[H]";
  m = SmilesToMol(smi,false,false);
  CHECK_INVARIANT(m,"");
  CHECK_INVARIANT(m->getNumAtoms()==5,"");
  delete m2;
  //BOOST_LOG(rdInfoLog) << "14" << std::endl;
  m2 = MolOps::removeHs(*m,0,false);
  CHECK_INVARIANT(m2->getNumAtoms()==1,"");
  delete m;
  smi = "[H][N+]([H])([H])[H]";
  m = SmilesToMol(smi);
  CHECK_INVARIANT(m,"");
  CHECK_INVARIANT(m->getNumAtoms()==1,"");


  delete m;
  smi = "[H][H]";
  m = SmilesToMol(smi,false,false);
  CHECK_INVARIANT(m,"");
  CHECK_INVARIANT(m->getNumAtoms()==2,"");
  delete m2;
  //BOOST_LOG(rdInfoLog) << "15" << std::endl;
  m2 = MolOps::removeHs(*m,0,false);
  CHECK_INVARIANT(m2->getNumAtoms()==2,"");

  std::string sma;
  delete m;
  smi = "CC";
  m = SmartsToMol(smi);
  MolOps::sanitizeMol(*((RWMol *)m));
  TEST_ASSERT(m);
  TEST_ASSERT(m->getNumAtoms()==2);
  sma = SmartsWrite::GetAtomSmarts(static_cast<const QueryAtom *>(m->getAtomWithIdx(0)));
  TEST_ASSERT(sma=="C");

  delete m2;
  //BOOST_LOG(rdInfoLog) << "16" << std::endl;
  m2 = MolOps::addHs(*m);
  TEST_ASSERT(m2->getNumAtoms()==8);
  sma = SmartsWrite::GetAtomSmarts(static_cast<const QueryAtom *>(m2->getAtomWithIdx(0)));
  TEST_ASSERT(sma=="C");

  delete m;
  //BOOST_LOG(rdInfoLog) << "17" << std::endl;
  m = MolOps::mergeQueryHs(*m2);
  TEST_ASSERT(m->getNumAtoms()==2);
  sma = SmartsWrite::GetAtomSmarts(static_cast<const QueryAtom *>(m->getAtomWithIdx(0)));
  //BOOST_LOG(rdInfoLog) << "sma: " << sma<<std::endl;
  // this was sf.net issue 3415204:
  TEST_ASSERT(sma=="[C&!H0&!H1&!H2]");

  // RDTrack Issue 1228:
  delete m;
  smi = "c1c[nH]cc1";
  m = SmilesToMol(smi);
  CHECK_INVARIANT(m,"");
  CHECK_INVARIANT(m->getNumAtoms()==5,"");
  delete m2;
  //BOOST_LOG(rdInfoLog) << "18" << std::endl;
  m2 = MolOps::addHs(*m,false,false);
  CHECK_INVARIANT(m2->getNumAtoms()==10,"");
  delete m;
  //BOOST_LOG(rdInfoLog) << "19" << std::endl;
  m = MolOps::removeHs(*m2);
  CHECK_INVARIANT(m,"");
  CHECK_INVARIANT(m->getNumAtoms()==5,"");


  // labelling:
  delete m;
  smi = "c1cn([H])cc1";
  m = SmilesToMol(smi);
  CHECK_INVARIANT(m,"");
  CHECK_INVARIANT(m->getNumAtoms()==5,"");
  delete m2;
  //BOOST_LOG(rdInfoLog) << "19" << std::endl;
  m2 = MolOps::removeHs(*m);
  CHECK_INVARIANT(m,"");
  CHECK_INVARIANT(m->getNumAtoms()==5,"");

  delete m;
  smi = "c1cn([2H])cc1";
  m = SmilesToMol(smi);
  CHECK_INVARIANT(m,"");
  CHECK_INVARIANT(m->getNumAtoms()==6,"");
  delete m2;
  //BOOST_LOG(rdInfoLog) << "19" << std::endl;
  m2 = MolOps::removeHs(*m);
  CHECK_INVARIANT(m,"");
  CHECK_INVARIANT(m->getNumAtoms()==6,"");
  delete m;
  delete m2;

  smi = "CC[H]";
  m = SmilesToMol(smi,false,false);
  TEST_ASSERT(m);
  TEST_ASSERT(m->getNumAtoms()==3);
  m2 = MolOps::mergeQueryHs(*m);
  TEST_ASSERT(m2->getNumAtoms()==2);
  TEST_ASSERT(!m->getAtomWithIdx(1)->hasQuery());
  TEST_ASSERT(m2->getAtomWithIdx(1)->hasQuery());
  delete m;
  delete m2;

  // sf.net issue 3415206
  smi = "CO[H]";
  m = SmilesToMol(smi,false,false);
  TEST_ASSERT(m);
  TEST_ASSERT(m->getNumAtoms()==3);
  m2 = MolOps::mergeQueryHs(*m);
  TEST_ASSERT(m2->getNumAtoms()==2);
  sma = SmartsWrite::GetAtomSmarts(static_cast<const QueryAtom *>(m2->getAtomWithIdx(1)));
  //BOOST_LOG(rdInfoLog) << "sma: " << sma<<std::endl;
  TEST_ASSERT(sma=="[#8&!H0]");
  delete m;
  delete m2;

  smi = "CN([H])[H]";
  m = SmilesToMol(smi,false,false);
  TEST_ASSERT(m);
  TEST_ASSERT(m->getNumAtoms()==4);
  m2 = MolOps::mergeQueryHs(*m);
  TEST_ASSERT(m2->getNumAtoms()==2);
  sma = SmartsWrite::GetAtomSmarts(static_cast<const QueryAtom *>(m2->getAtomWithIdx(1)));
  //BOOST_LOG(rdInfoLog) << "sma: " << sma<<std::endl;
  TEST_ASSERT(sma=="[#7&!H0&!H1]");
  delete m;
  delete m2;

  BOOST_LOG(rdInfoLog) << "Finished" << std::endl;
}


void test9()
{
  BOOST_LOG(rdInfoLog) << "-----------------------\n Testing Distance Matrix Operations" << std::endl;
  ROMol *m;
  std::string smi = "CC=C";
  m = SmilesToMol(smi);
  TEST_ASSERT(m);
  TEST_ASSERT(m->getNumAtoms()==3);
  double *dMat;
  dMat = MolOps::getDistanceMat(*m,false,false);
  TEST_ASSERT(dMat);
  TEST_ASSERT(dMat[0]==0.0);
  TEST_ASSERT(dMat[1]==1.0);
  TEST_ASSERT(dMat[2]==2.0);
  TEST_ASSERT(dMat[3]==1.0);
  TEST_ASSERT(dMat[4]==0.0);
  TEST_ASSERT(dMat[5]==1.0);
  TEST_ASSERT(dMat[6]==2.0);
  TEST_ASSERT(dMat[7]==1.0);
  TEST_ASSERT(dMat[8]==0.0);

  dMat = MolOps::getDistanceMat(*m,false,false);
  TEST_ASSERT(dMat);
  TEST_ASSERT(dMat[0]==0.0);
  TEST_ASSERT(dMat[1]==1.0);
  TEST_ASSERT(dMat[2]==2.0);
  TEST_ASSERT(dMat[3]==1.0);
  TEST_ASSERT(dMat[4]==0.0);
  TEST_ASSERT(dMat[5]==1.0);
  TEST_ASSERT(dMat[6]==2.0);
  TEST_ASSERT(dMat[7]==1.0);
  TEST_ASSERT(dMat[8]==0.0);

  // test Issue328:
  dMat = MolOps::getDistanceMat(*m,true,false);
  TEST_ASSERT(dMat);
  TEST_ASSERT(dMat[0]==0.0);
  TEST_ASSERT(dMat[1]==1.0);
  TEST_ASSERT(dMat[2]==1.5);
  TEST_ASSERT(dMat[3]==1.0);
  TEST_ASSERT(dMat[4]==0.0);
  TEST_ASSERT(dMat[5]==0.5);
  TEST_ASSERT(dMat[6]==1.5);
  TEST_ASSERT(dMat[7]==0.5);
  TEST_ASSERT(dMat[8]==0.0);


  dMat = MolOps::getDistanceMat(*m,false,false);
  TEST_ASSERT(dMat);
  TEST_ASSERT(dMat[0]==0.0);
  TEST_ASSERT(dMat[1]==1.0);
  TEST_ASSERT(dMat[2]==2.0);
  TEST_ASSERT(dMat[3]==1.0);
  TEST_ASSERT(dMat[4]==0.0);
  TEST_ASSERT(dMat[5]==1.0);
  TEST_ASSERT(dMat[6]==2.0);
  TEST_ASSERT(dMat[7]==1.0);
  TEST_ASSERT(dMat[8]==0.0);
  
  BOOST_LOG(rdInfoLog) << "Finished" << std::endl;
}

void test10()
{
  BOOST_LOG(rdInfoLog) << "-----------------------\n Testing Atom Ranking" << std::endl;
  ROMol *m;
  std::string smi = "FC(Cl)(Br)C";
  m = SmilesToMol(smi);
  TEST_ASSERT(m);

  INT_VECT ranks;
  ranks.resize(m->getNumAtoms());
  Chirality::assignAtomCIPRanks(*m,ranks);

  int cip1,cip2;
  TEST_ASSERT(m->getAtomWithIdx(0)->hasProp("_CIPRank"));
  m->getAtomWithIdx(0)->getProp("_CIPRank",cip1);
  TEST_ASSERT(cip1==ranks[0]);
  TEST_ASSERT(m->getAtomWithIdx(2)->hasProp("_CIPRank"));
  m->getAtomWithIdx(2)->getProp("_CIPRank",cip2);
  TEST_ASSERT(cip2==ranks[2]);
  TEST_ASSERT(cip1<cip2);
  TEST_ASSERT(m->getAtomWithIdx(4)->hasProp("_CIPRank"));
  m->getAtomWithIdx(4)->getProp("_CIPRank",cip2);
  TEST_ASSERT(cip1>cip2);
  m->getAtomWithIdx(2)->getProp("_CIPRank",cip1);
  TEST_ASSERT(m->getAtomWithIdx(3)->hasProp("_CIPRank"));
  m->getAtomWithIdx(3)->getProp("_CIPRank",cip2);
  TEST_ASSERT(cip1<cip2);
  
  delete m;
  smi = "FC(Cl)(Br)C(F)(F)F";
  m = SmilesToMol(smi);
  TEST_ASSERT(m);
  ranks.resize(m->getNumAtoms());
  Chirality::assignAtomCIPRanks(*m,ranks);
  for(unsigned int i=0;i<m->getNumAtoms();i++){
    int cip;
    TEST_ASSERT(m->getAtomWithIdx(i)->hasProp("_CIPRank"));
    m->getAtomWithIdx(i)->getProp("_CIPRank",cip);
  }
  
  BOOST_LOG(rdInfoLog) << "Finished" << std::endl;
}


void test11()
{
  BOOST_LOG(rdInfoLog) << "-----------------------\n Testing CIP chirality" << std::endl;
  ROMol *m;
  std::string cip;
  std::string smi = "F[C@]([C@])(Cl)Br";

  m = SmilesToMol(smi);
  TEST_ASSERT(m);
  MolOps::assignStereochemistry(*m,true);
  // make sure the cleanup worked:
  TEST_ASSERT(m->getAtomWithIdx(2)->getChiralTag()==Atom::CHI_UNSPECIFIED);

  TEST_ASSERT(!(m->getAtomWithIdx(0)->hasProp("_CIPCode")));
  TEST_ASSERT(m->getAtomWithIdx(1)->hasProp("_CIPCode"));
  TEST_ASSERT(!(m->getAtomWithIdx(2)->hasProp("_CIPCode")));
  m->getAtomWithIdx(1)->getProp("_CIPCode",cip);
  TEST_ASSERT(cip=="R");


  delete m;
  smi = "F[C@H](C)C";
  m = SmilesToMol(smi);
  TEST_ASSERT(m);
  MolOps::assignStereochemistry(*m,true);
  TEST_ASSERT(m->getAtomWithIdx(1)->getChiralTag()==Atom::CHI_UNSPECIFIED);
  TEST_ASSERT(!(m->getAtomWithIdx(0)->hasProp("_CIPCode")));
  TEST_ASSERT(!(m->getAtomWithIdx(1)->hasProp("_CIPCode")));
  TEST_ASSERT(!(m->getAtomWithIdx(2)->hasProp("_CIPCode")));
  // test Issue 194:
  TEST_ASSERT(m->getAtomWithIdx(1)->getNumExplicitHs()==0);


  delete m;
  smi = "F[C@]1CC(Cl)C1";
  m = SmilesToMol(smi);
  TEST_ASSERT(m);
  MolOps::assignStereochemistry(*m,true);
  TEST_ASSERT(m->getAtomWithIdx(1)->getChiralTag()==Atom::CHI_UNSPECIFIED);
  TEST_ASSERT(!(m->getAtomWithIdx(1)->hasProp("_CIPCode")));

  delete m;
  smi = "F[C@H]1C(Cl)CC1";
  m = SmilesToMol(smi);
  TEST_ASSERT(m);
  MolOps::assignStereochemistry(*m,true);
  TEST_ASSERT(m->getAtomWithIdx(1)->getChiralTag()!=Atom::CHI_UNSPECIFIED);
  TEST_ASSERT(m->getAtomWithIdx(1)->hasProp("_CIPCode"));

  delete m;
  smi = "F[C@@](C)(Cl)Br";
  m = SmilesToMol(smi);
  TEST_ASSERT(m);
  MolOps::assignStereochemistry(*m,true);
  TEST_ASSERT(!(m->getAtomWithIdx(0)->hasProp("_CIPCode")));
  TEST_ASSERT(m->getAtomWithIdx(1)->hasProp("_CIPCode"));
  TEST_ASSERT(!(m->getAtomWithIdx(2)->hasProp("_CIPCode")));
  m->getAtomWithIdx(1)->getProp("_CIPCode",cip);
  TEST_ASSERT(cip=="S");

  delete m;
  smi = "F[C@](Br)(C)Cl";
  m = SmilesToMol(smi);
  TEST_ASSERT(m);
  MolOps::assignStereochemistry(*m,true);
  TEST_ASSERT(m->getAtomWithIdx(1)->hasProp("_CIPCode"));
  m->getAtomWithIdx(1)->getProp("_CIPCode",cip);
  TEST_ASSERT(cip=="R");
  delete m;
  smi = "F[C@](Cl)(Br)C";
  m = SmilesToMol(smi);
  TEST_ASSERT(m);
  MolOps::assignStereochemistry(*m,true);
  TEST_ASSERT(m->getAtomWithIdx(1)->hasProp("_CIPCode"));
  m->getAtomWithIdx(1)->getProp("_CIPCode",cip);
  TEST_ASSERT(cip=="R");

  delete m;
  smi = "FC(F)(F)[C@](Br)(F)C(Cl)(Cl)Cl";
  m = SmilesToMol(smi);
  TEST_ASSERT(m);
  MolOps::assignStereochemistry(*m,true);
  TEST_ASSERT(m->getAtomWithIdx(4)->hasProp("_CIPCode"));
  m->getAtomWithIdx(4)->getProp("_CIPCode",cip);
  TEST_ASSERT(cip=="R");

  delete m;
  smi = "C[C@](C=C)(F)Br";
  m = SmilesToMol(smi);
  TEST_ASSERT(m);
  MolOps::assignStereochemistry(*m,true);
  TEST_ASSERT(m->getAtomWithIdx(1)->hasProp("_CIPCode"));
  m->getAtomWithIdx(1)->getProp("_CIPCode",cip);
  TEST_ASSERT(cip=="S");

  delete m;
  smi = "CC[C@](C=C)(F)Br";
  m = SmilesToMol(smi);
  TEST_ASSERT(m);
  MolOps::assignStereochemistry(*m,true);
  TEST_ASSERT(m->getAtomWithIdx(2)->hasProp("_CIPCode"));
  m->getAtomWithIdx(2)->getProp("_CIPCode",cip);
  TEST_ASSERT(cip=="S");
  delete m;
  smi = "[CH2-][C@](C)(F)Br";
  m = SmilesToMol(smi);
  TEST_ASSERT(m);
  MolOps::assignStereochemistry(*m,true);
  TEST_ASSERT(m->getAtomWithIdx(1)->hasProp("_CIPCode"));
  m->getAtomWithIdx(1)->getProp("_CIPCode",cip);
  TEST_ASSERT(cip=="S");

  delete m;
  smi = "F[C@]([H])(Cl)Br";
  m = SmilesToMol(smi);
  TEST_ASSERT(m);
  MolOps::assignStereochemistry(*m,true);
  TEST_ASSERT(m->getAtomWithIdx(1)->hasProp("_CIPCode"));
  m->getAtomWithIdx(1)->getProp("_CIPCode",cip);
  TEST_ASSERT(cip=="R");

  delete m;
  smi = "[C@H](Cl)(F)Br";
  m = SmilesToMol(smi);
  TEST_ASSERT(m);
  MolOps::assignStereochemistry(*m,true);
  TEST_ASSERT(m->getAtomWithIdx(0)->hasProp("_CIPCode"));
  m->getAtomWithIdx(0)->getProp("_CIPCode",cip);
  TEST_ASSERT(cip=="R");

  delete m;
  smi = "[C@]([H])(Cl)(F)Br";
  m = SmilesToMol(smi);
  TEST_ASSERT(m);
  MolOps::assignStereochemistry(*m,true);
  TEST_ASSERT(m->getAtomWithIdx(0)->hasProp("_CIPCode"));
  m->getAtomWithIdx(0)->getProp("_CIPCode",cip);
  TEST_ASSERT(cip=="R");

  delete m;
  smi = "F[C@H](Cl)Br";
  m = SmilesToMol(smi);
  TEST_ASSERT(m);
  MolOps::assignStereochemistry(*m,true);
  TEST_ASSERT(m->getAtomWithIdx(1)->hasProp("_CIPCode"));
  m->getAtomWithIdx(1)->getProp("_CIPCode",cip);
  TEST_ASSERT(cip=="R");
  
  delete m;
  smi = "CC[C@H](C=C)C";
#ifdef VERBOSE_CANON
  BOOST_LOG(rdDebugLog) << " ----------------- ------------- ----------------" << std::endl;
  BOOST_LOG(rdDebugLog) << "\t>" << smi << std::endl;
#endif
  m = SmilesToMol(smi);
  TEST_ASSERT(m);
  MolOps::assignStereochemistry(*m,true);
  TEST_ASSERT(m->getAtomWithIdx(2)->hasProp("_CIPCode"));
  m->getAtomWithIdx(2)->getProp("_CIPCode",cip);
  TEST_ASSERT(cip=="R");

  delete m;
  smi = "OC[C@H](C=C)C";
#ifdef VERBOSE_CANON
  BOOST_LOG(rdDebugLog) << " ----------------- ------------- ----------------" << std::endl;
  BOOST_LOG(rdDebugLog) << "\t>" << smi << std::endl;
#endif
  m = SmilesToMol(smi);
  TEST_ASSERT(m);
  MolOps::assignStereochemistry(*m,true);
  TEST_ASSERT(m->getAtomWithIdx(2)->hasProp("_CIPCode"));
  m->getAtomWithIdx(2)->getProp("_CIPCode",cip);
  TEST_ASSERT(cip=="S");

  delete m;
  smi = "CC[C@H](C=C)O";
#ifdef VERBOSE_CANON
  BOOST_LOG(rdDebugLog) << " ----------------- ------------- ----------------" << std::endl;
  BOOST_LOG(rdDebugLog) << "\t>" << smi << std::endl;
#endif
  m = SmilesToMol(smi);
  TEST_ASSERT(m);
  MolOps::assignStereochemistry(*m,true);
  TEST_ASSERT(m->getAtomWithIdx(2)->hasProp("_CIPCode"));
  m->getAtomWithIdx(2)->getProp("_CIPCode",cip);
  TEST_ASSERT(cip=="R");

  delete m;
  smi = "OC[C@H](C=C)O";
#ifdef VERBOSE_CANON
  BOOST_LOG(rdDebugLog) << " ----------------- ------------- ----------------" << std::endl;
  BOOST_LOG(rdDebugLog) << "\t>" << smi << std::endl;
#endif
  m = SmilesToMol(smi);
  TEST_ASSERT(m);
  MolOps::assignStereochemistry(*m,true);
  TEST_ASSERT(m->getAtomWithIdx(2)->hasProp("_CIPCode"));
  m->getAtomWithIdx(2)->getProp("_CIPCode",cip);
  TEST_ASSERT(cip=="S");

  delete m;
  smi = "C[C@H]1C[C@H](C=C1)N";
#ifdef VERBOSE_CANON
  BOOST_LOG(rdDebugLog) << " ----------------- ------------- ----------------" << std::endl;
  BOOST_LOG(rdDebugLog) << "\t>" << smi << std::endl;
#endif
  m = SmilesToMol(smi);
  TEST_ASSERT(m);
  MolOps::assignStereochemistry(*m,true);
  TEST_ASSERT(m->getAtomWithIdx(1)->hasProp("_CIPCode"));
  m->getAtomWithIdx(1)->getProp("_CIPCode",cip);
  TEST_ASSERT(cip=="S");
  TEST_ASSERT(m->getAtomWithIdx(3)->hasProp("_CIPCode"));
  m->getAtomWithIdx(3)->getProp("_CIPCode",cip);
  TEST_ASSERT(cip=="R");

  // a couple random molecules from the BBB data set
  delete m;
  smi = "OC[C@H]1C[C@@H](N2C=NC3=C2N=C(N)N=C3NC4CC4)C=C1";
#ifdef VERBOSE_CANON
  BOOST_LOG(rdDebugLog) << " ----------------- ------------- ----------------" << std::endl;
  BOOST_LOG(rdDebugLog) << "\t>" << smi << std::endl;
#endif
  m = SmilesToMol(smi);
  TEST_ASSERT(m);
  MolOps::assignStereochemistry(*m,true);
  TEST_ASSERT(m->getAtomWithIdx(2)->hasProp("_CIPCode"));
  m->getAtomWithIdx(2)->getProp("_CIPCode",cip);
  TEST_ASSERT(cip=="S");
  TEST_ASSERT(m->getAtomWithIdx(4)->hasProp("_CIPCode"));
  m->getAtomWithIdx(4)->getProp("_CIPCode",cip);
  TEST_ASSERT(cip=="R");



  delete m;
  smi = "N[C@H]1O[C@@H](SC1)CO";
#ifdef VERBOSE_CANON
  BOOST_LOG(rdDebugLog) << " ----------------- ------------- ----------------" << std::endl;
  BOOST_LOG(rdDebugLog) << "\t>" << smi << std::endl;
#endif
  m = SmilesToMol(smi);
  TEST_ASSERT(m);
  MolOps::assignStereochemistry(*m,true);
  TEST_ASSERT(m->getAtomWithIdx(1)->hasProp("_CIPCode"));
  m->getAtomWithIdx(1)->getProp("_CIPCode",cip);
  TEST_ASSERT(cip=="S");
  TEST_ASSERT(m->getAtomWithIdx(3)->hasProp("_CIPCode"));
  m->getAtomWithIdx(3)->getProp("_CIPCode",cip);
  TEST_ASSERT(cip=="S");


  delete m;
  smi = "C1(N([C@H]2O[C@H](CO)SC2)C=CC(N)=N1)=O";
#ifdef VERBOSE_CANON
  BOOST_LOG(rdDebugLog) << " ----------------- ------------- ----------------" << std::endl;
  BOOST_LOG(rdDebugLog) << "\t>" << smi << std::endl;
#endif
  m = SmilesToMol(smi);
  TEST_ASSERT(m);
  MolOps::assignStereochemistry(*m,true);
  TEST_ASSERT(m->getAtomWithIdx(2)->hasProp("_CIPCode"));
  m->getAtomWithIdx(2)->getProp("_CIPCode",cip);
  TEST_ASSERT(cip=="S");
  TEST_ASSERT(m->getAtomWithIdx(4)->hasProp("_CIPCode"));
  m->getAtomWithIdx(4)->getProp("_CIPCode",cip);
  TEST_ASSERT(cip=="S");

  // this is Issue 152:
  smi = "C1[C@H](N)C[C@H](C)C=1";
#ifdef VERBOSE_CANON
  BOOST_LOG(rdDebugLog) << " ----------------- ------------- ----------------" << std::endl;
  BOOST_LOG(rdDebugLog) << "\t>" << smi << std::endl;
#endif
  delete m;
  m = SmilesToMol(smi);
  TEST_ASSERT(m);
  MolOps::assignStereochemistry(*m,true);
  TEST_ASSERT(m->getAtomWithIdx(1)->hasProp("_CIPCode"));
  m->getAtomWithIdx(1)->getProp("_CIPCode",cip);
  TEST_ASSERT(cip=="R");
  TEST_ASSERT(m->getAtomWithIdx(4)->hasProp("_CIPCode"));
  m->getAtomWithIdx(4)->getProp("_CIPCode",cip);
  TEST_ASSERT(cip=="S");

  
  // -----------------------------------------------
  // these are related to Issue 397:
  smi = "C(=O)[C@@H](C)N";
#ifdef VERBOSE_CANON
  BOOST_LOG(rdDebugLog) << " ----------------- ------------- ----------------" << std::endl;
  BOOST_LOG(rdDebugLog) << "\t>" << smi << std::endl;
#endif
  delete m;
  m = SmilesToMol(smi);
  TEST_ASSERT(m);
  MolOps::assignStereochemistry(*m,true);
  TEST_ASSERT(m->getAtomWithIdx(2)->hasProp("_CIPCode"));
  m->getAtomWithIdx(2)->getProp("_CIPCode",cip);
  TEST_ASSERT(cip=="R");

  smi = "C(=O)[C@@H](CO)N";
#ifdef VERBOSE_CANON
  BOOST_LOG(rdDebugLog) << " ----------------- ------------- ----------------" << std::endl;
  BOOST_LOG(rdDebugLog) << "\t>" << smi << std::endl;
#endif
  delete m;
  m = SmilesToMol(smi);
  TEST_ASSERT(m);
  MolOps::assignStereochemistry(*m,true);
  TEST_ASSERT(m->getAtomWithIdx(2)->hasProp("_CIPCode"));
  m->getAtomWithIdx(2)->getProp("_CIPCode",cip);
  TEST_ASSERT(cip=="R");

  smi = "C(O)[C@@H](C)N";
#ifdef VERBOSE_CANON
  BOOST_LOG(rdDebugLog) << " ----------------- ------------- ----------------" << std::endl;
  BOOST_LOG(rdDebugLog) << "\t>" << smi << std::endl;
#endif
  delete m;
  m = SmilesToMol(smi);
  TEST_ASSERT(m);
  MolOps::assignStereochemistry(*m,true);
  TEST_ASSERT(m->getAtomWithIdx(2)->hasProp("_CIPCode"));
  m->getAtomWithIdx(2)->getProp("_CIPCode",cip);
  TEST_ASSERT(cip=="R");
  // -----------------------------------------------


  // NOTE: This test gives correct results according to the current
  // CIP ranking procedure, but the results are actually incorrect.
  // This arises because of the inclusion of hybridization in the
  // chiral atom invariants
  // (see the note in Chirality.cpp:buildCIPInvariants())
  smi = "[H][C@@](O)(C=C)C(C)CC";
#ifdef VERBOSE_CANON
  BOOST_LOG(rdDebugLog) << " ----------------- ------------- ----------------" << std::endl;
  BOOST_LOG(rdDebugLog) << "\t>" << smi << std::endl;
#endif
  delete m;
  m = SmilesToMol(smi);
  TEST_ASSERT(m);
  MolOps::assignStereochemistry(*m,true);
  TEST_ASSERT(m->getAtomWithIdx(0)->hasProp("_CIPCode"));
  m->getAtomWithIdx(0)->getProp("_CIPCode",cip);
  TEST_ASSERT(cip=="S");

  smi = "[H][C@@](O)(C=C)C(C)CO";
#ifdef VERBOSE_CANON
  BOOST_LOG(rdDebugLog) << " ----------------- ------------- ----------------" << std::endl;
  BOOST_LOG(rdDebugLog) << "\t>" << smi << std::endl;
#endif
  delete m;
  m = SmilesToMol(smi);
  TEST_ASSERT(m);
  MolOps::assignStereochemistry(*m,true);
  TEST_ASSERT(m->getAtomWithIdx(0)->hasProp("_CIPCode"));
  m->getAtomWithIdx(0)->getProp("_CIPCode",cip);
  TEST_ASSERT(cip=="R");

  smi = "[H][C@@]12C[C@@](NC1)(OC2)[H]";
#ifdef VERBOSE_CANON
  BOOST_LOG(rdDebugLog) << " ----------------- ------------- ----------------" << std::endl;
  BOOST_LOG(rdDebugLog) << "\t>" << smi << std::endl;
#endif
  delete m;
  m = SmilesToMol(smi);
  TEST_ASSERT(m);
  MolOps::assignStereochemistry(*m,true);
  TEST_ASSERT(m->getAtomWithIdx(0)->hasProp("_CIPCode"));
  m->getAtomWithIdx(0)->getProp("_CIPCode",cip);
  TEST_ASSERT(cip=="R");
  TEST_ASSERT(m->getAtomWithIdx(2)->hasProp("_CIPCode"));
  m->getAtomWithIdx(2)->getProp("_CIPCode",cip);
  TEST_ASSERT(cip=="S");

  smi = "[H][C@@]12C[C@@](C=C1)(CC2)[H]";
#ifdef VERBOSE_CANON
  BOOST_LOG(rdDebugLog) << " ----------------- ------------- ----------------" << std::endl;
  BOOST_LOG(rdDebugLog) << "\t>" << smi << std::endl;
#endif
  delete m;
  m = SmilesToMol(smi);
  TEST_ASSERT(m);
  MolOps::assignStereochemistry(*m,true);
  TEST_ASSERT(m->getAtomWithIdx(0)->hasProp("_CIPCode"));
  m->getAtomWithIdx(0)->getProp("_CIPCode",cip);
  TEST_ASSERT(cip=="R");
  TEST_ASSERT(m->getAtomWithIdx(2)->hasProp("_CIPCode"));
  m->getAtomWithIdx(2)->getProp("_CIPCode",cip);
  TEST_ASSERT(cip=="S");

  smi = "[H][C@@]12O[C@@](CC1)(C3C2C(NC3=O)=O)[H]";
#ifdef VERBOSE_CANON
  BOOST_LOG(rdDebugLog) << " ----------------- ------------- ----------------" << std::endl;
  BOOST_LOG(rdDebugLog) << "\t>" << smi << std::endl;
#endif
  delete m;
  m = SmilesToMol(smi);
  TEST_ASSERT(m);
  MolOps::assignStereochemistry(*m,true);
  TEST_ASSERT(m->getAtomWithIdx(0)->hasProp("_CIPCode"));
  m->getAtomWithIdx(0)->getProp("_CIPCode",cip);
  TEST_ASSERT(cip=="R");
  TEST_ASSERT(m->getAtomWithIdx(2)->hasProp("_CIPCode"));
  m->getAtomWithIdx(2)->getProp("_CIPCode",cip);
  TEST_ASSERT(cip=="S");

  smi = "[H][C@@]12O[C@@](C=C1)(C3C2C(NC3=O)=O)[H]";
#ifdef VERBOSE_CANON
  BOOST_LOG(rdDebugLog) << " ----------------- ------------- ----------------" << std::endl;
  BOOST_LOG(rdDebugLog) << "\t>" << smi << std::endl;
#endif
  delete m;
  m = SmilesToMol(smi);
  TEST_ASSERT(m);
  MolOps::assignStereochemistry(*m,true);
  TEST_ASSERT(m->getAtomWithIdx(0)->hasProp("_CIPCode"));
  m->getAtomWithIdx(0)->getProp("_CIPCode",cip);
  TEST_ASSERT(cip=="R");
  TEST_ASSERT(m->getAtomWithIdx(2)->hasProp("_CIPCode"));
  m->getAtomWithIdx(2)->getProp("_CIPCode",cip);
  TEST_ASSERT(cip=="S");


  // -----------------------------------------------

  
  BOOST_LOG(rdInfoLog) << "Finished" << std::endl;
}


void test12()
{
  BOOST_LOG(rdInfoLog) << "-----------------------\n Testing double bond stereochemistry" << std::endl;
  ROMol *m;
  RWMol *m2;
  std::string smi = "F\\C=C/Cl";
  std::string refSmi;

  m = SmilesToMol(smi);
  TEST_ASSERT(m);
  TEST_ASSERT(m->getBondWithIdx(0)->getStereo() == Bond::STEREONONE);
  TEST_ASSERT(m->getBondWithIdx(1)->getStereo() == Bond::STEREOZ);
  TEST_ASSERT(m->getBondWithIdx(2)->getStereo() == Bond::STEREONONE);

  delete m;
  smi = "F/C=CCl";
  m = SmilesToMol(smi);
  TEST_ASSERT(m);
  TEST_ASSERT(m->getBondWithIdx(1)->getStereo() == Bond::STEREONONE);

  delete m;
  smi = "F/C=C/Cl";
  m = SmilesToMol(smi);
  TEST_ASSERT(m);
  TEST_ASSERT(m->getBondWithIdx(1)->getStereo()==Bond::STEREOE);

  delete m;
  smi = "F/C=C(/Br)Cl";
  m = SmilesToMol(smi);
  TEST_ASSERT(m);
  TEST_ASSERT(m->getBondWithIdx(1)->getStereo()==Bond::STEREOE);


  delete m;
  smi = "F/C=C(/Cl)Br";
  m = SmilesToMol(smi);
  TEST_ASSERT(m);
  TEST_ASSERT(m->getBondWithIdx(1)->getStereo()==Bond::STEREOZ);


  delete m;
  smi = "F/C(Br)=C/Cl";
  m = SmilesToMol(smi);
  TEST_ASSERT(m);
  TEST_ASSERT(m->getBondWithIdx(2)->getStereo()==Bond::STEREOZ);

  delete m;
  smi = "F/C=C(/Cl)Cl";
  m = SmilesToMol(smi);
  TEST_ASSERT(m);
  TEST_ASSERT(m->getBondWithIdx(1)->getStereo() == Bond::STEREONONE);

  // build a molecule from scratch to test problems
  // around Issue 180. The molecule corresponds to SMILES
  // F/C=C(/Br)C
  delete m;
  m2 = new RWMol();
  m2->addAtom(new Atom(9),true,true);
  m2->addAtom(new Atom(6),true,true);
  m2->addAtom(new Atom(6),true,true);
  m2->addAtom(new Atom(35),true,true);
  m2->addAtom(new Atom(6),true,true);
  m2->addBond(0,1,Bond::SINGLE);
  m2->addBond(1,2,Bond::DOUBLE);
  m2->addBond(2,3,Bond::SINGLE);
  m2->addBond(2,4,Bond::SINGLE);
  m2->getBondWithIdx(0)->setBondDir(Bond::ENDUPRIGHT);
  m2->getBondWithIdx(2)->setBondDir(Bond::ENDUPRIGHT);
  m2->getBondWithIdx(3)->setBondDir(Bond::ENDDOWNRIGHT);
  MolOps::sanitizeMol(*m2);
  MolOps::assignStereochemistry(*m2);
  TEST_ASSERT(m2->getBondWithIdx(1)->getStereo()==Bond::STEREOE);


  m2->getBondWithIdx(0)->setBondDir(Bond::ENDDOWNRIGHT);
  MolOps::assignStereochemistry(*m2,true,true);
  TEST_ASSERT(m2->getBondWithIdx(1)->getStereo()==Bond::STEREOZ);

  delete m2;
  m2 = new RWMol();
  m2->addAtom(new Atom(9),true,true);
  m2->addAtom(new Atom(6),true,true);
  m2->addAtom(new Atom(6),true,true);
  m2->addAtom(new Atom(35),true,true);
  m2->addAtom(new Atom(6),true,true);
  m2->addBond(1,0,Bond::SINGLE);
  m2->addBond(1,2,Bond::DOUBLE);
  m2->addBond(2,3,Bond::SINGLE);
  m2->addBond(2,4,Bond::SINGLE);
  m2->getBondWithIdx(0)->setBondDir(Bond::ENDUPRIGHT);
  m2->getBondWithIdx(2)->setBondDir(Bond::ENDUPRIGHT);
  m2->getBondWithIdx(3)->setBondDir(Bond::ENDDOWNRIGHT);
  MolOps::sanitizeMol(*m2);
  MolOps::assignStereochemistry(*m2);
  TEST_ASSERT(m2->getBondWithIdx(1)->getStereo()==Bond::STEREOZ);

  m2->getBondWithIdx(0)->setBondDir(Bond::ENDDOWNRIGHT);
  MolOps::assignStereochemistry(*m2,true,true);
  TEST_ASSERT(m2->getBondWithIdx(1)->getStereo()==Bond::STEREOE);


  // ----------------------
  // test Issue 174:
  delete m2;
  smi = "O\\N=C\\C=N/O";
  m2 = SmilesToMol(smi);
  TEST_ASSERT(m2);
  TEST_ASSERT(m2->getBondWithIdx(1)->getStereo()==Bond::STEREOE);
  TEST_ASSERT(m2->getBondWithIdx(3)->getStereo()==Bond::STEREOZ);
  refSmi = MolToSmiles(*m2,1);
  m = SmilesToMol(refSmi);
  TEST_ASSERT(m);
  smi = MolToSmiles(*m,1);
  TEST_ASSERT(refSmi==smi);

  delete m;
  delete m2;

  BOOST_LOG(rdInfoLog) << "Finished" << std::endl;
}


void testIssue183()
{
  // ----------------------
  // test "unsetting" of redundant bond directions:

  BOOST_LOG(rdInfoLog) << "-----------------------\n Testing Issue 183\n" << std::endl;
  RWMol *m,*m2;
  std::string smi;
  std::string refSmi;

  smi = "Cl\\C(C)=C(\\C(F)=C(/F)C)/C(C)=C(\\F)C";
  m2 = SmilesToMol(smi);
  TEST_ASSERT(m2);
  TEST_ASSERT(m2->getBondWithIdx(2)->getStereo()==Bond::STEREOE);
  TEST_ASSERT(m2->getBondWithIdx(5)->getStereo()==Bond::STEREOE);
  TEST_ASSERT(m2->getBondWithIdx(10)->getStereo()==Bond::STEREOZ);

  m2->debugMol(std::cerr);  
  refSmi = MolToSmiles(*m2,1);
  BOOST_LOG(rdInfoLog) << "ref: " << refSmi << std::endl;
  m = SmilesToMol(refSmi);
  TEST_ASSERT(m);
  smi = MolToSmiles(*m,1);
  BOOST_LOG(rdInfoLog) << "smi: " << smi << std::endl;
  TEST_ASSERT(refSmi==smi);

  int nEs=0,nZs=0,nDbl=0;
  for(RWMol::BondIterator bondIt=m->beginBonds();
      bondIt!=m->endBonds();
      bondIt++){
    if((*bondIt)->getBondType()==Bond::DOUBLE){
      nDbl++;
      if((*bondIt)->getStereo()==Bond::STEREOE) nEs++;
      else if((*bondIt)->getStereo()==Bond::STEREOZ) nZs++;
    }
  }
  //BOOST_LOG(rdInfoLog) << ">> " << nDbl << " " << nEs << " " << nZs << std::endl;
  TEST_ASSERT(nDbl==3);
  TEST_ASSERT(nEs==2);
  TEST_ASSERT(nZs==1);
  delete m;
  delete m2;
  BOOST_LOG(rdInfoLog) << "Finished" << std::endl;
}


void testIssue188()
{
  BOOST_LOG(rdInfoLog) << "-----------------------\n Testing Issue 188: bad CIP rankings" << std::endl;
  ROMol *m;
  std::string smi;
  int cip1,cip2,cip3;

  smi = "OC[C@H](C=C)C";
  m = SmilesToMol(smi);
  INT_VECT ranks;
  ranks.resize(m->getNumAtoms());
  Chirality::assignAtomCIPRanks(*m,ranks);
  TEST_ASSERT(m);
  TEST_ASSERT(m->getAtomWithIdx(1)->hasProp("_CIPRank"));
  m->getAtomWithIdx(1)->getProp("_CIPRank",cip1);
  TEST_ASSERT(m->getAtomWithIdx(3)->hasProp("_CIPRank"));
  m->getAtomWithIdx(3)->getProp("_CIPRank",cip2);
  TEST_ASSERT(cip1>cip2);
  TEST_ASSERT(m->getAtomWithIdx(5)->hasProp("_CIPRank"));
  m->getAtomWithIdx(5)->getProp("_CIPRank",cip3);
  TEST_ASSERT(cip1>cip3);
  TEST_ASSERT(cip2>cip3);

  delete m;
  smi = "CC(=N\\N)/C=N/N";
  m = SmilesToMol(smi);
  TEST_ASSERT(m);
  ranks.resize(m->getNumAtoms());
  Chirality::assignAtomCIPRanks(*m,ranks);
  TEST_ASSERT(m->getAtomWithIdx(0)->hasProp("_CIPRank"));
  m->getAtomWithIdx(0)->getProp("_CIPRank",cip1);
  TEST_ASSERT(m->getAtomWithIdx(1)->hasProp("_CIPRank"));
  m->getAtomWithIdx(1)->getProp("_CIPRank",cip2);
  TEST_ASSERT(cip2>cip1);
  TEST_ASSERT(m->getAtomWithIdx(4)->hasProp("_CIPRank"));
  m->getAtomWithIdx(4)->getProp("_CIPRank",cip3);
  TEST_ASSERT(cip3>cip1);
  TEST_ASSERT(cip2>cip3);
  delete m;
  BOOST_LOG(rdInfoLog) << "Finished" << std::endl;
}



void testIssue189()
{
  BOOST_LOG(rdInfoLog) << "-----------------------\n Testing Issue 189: BondDirs not getting properly cleared." << std::endl;
  ROMol *m;
  std::string smi,refSmi;
  int count;

  smi = "C(=S)/N=c(/n1C)scc1";
  m = SmilesToMol(smi);
  TEST_ASSERT(m);

  TEST_ASSERT(m->getBondWithIdx(2)->getBondType()==Bond::DOUBLE);
  TEST_ASSERT(m->getBondWithIdx(2)->getStereo()==Bond::STEREOZ);

  count = 0;
  for(unsigned int i=0;i<m->getNumBonds();i++){
    if(m->getBondWithIdx(i)->getBondDir()!=Bond::NONE){
      count++;
    }
  }
  TEST_ASSERT(count==2);

  refSmi = MolToSmiles(*m,1);
  count = 0;
  for(unsigned int i=0;i<m->getNumBonds();i++){
    if(m->getBondWithIdx(i)->getBondDir()!=Bond::NONE){
      count++;
    }
  }
  TEST_ASSERT(count==2);

  delete m;
  m = SmilesToMol(refSmi);
  TEST_ASSERT(m);
  count = 0;
  for(unsigned int i=0;i<m->getNumBonds();i++){
    if(m->getBondWithIdx(i)->getBondDir()!=Bond::NONE){
      count++;
    }
  }
  TEST_ASSERT(count==2);
  smi = MolToSmiles(*m,1);
  count = 0;
  for(unsigned int i=0;i<m->getNumBonds();i++){
    if(m->getBondWithIdx(i)->getBondDir()!=Bond::NONE){
      count++;
    }
  }
  TEST_ASSERT(count==2);
  TEST_ASSERT(smi==refSmi);

  
  delete m;
  BOOST_LOG(rdInfoLog) << "Finished" << std::endl;
}

void testIssue190()
{
  BOOST_LOG(rdInfoLog) << "-----------------------\n Testing Issue 190: BondDirs incorrectly cleared." << std::endl;
  ROMol *m;
  std::string smi,refSmi;
  int count;

  smi ="O\\N=C\\NC(\\C)=N/OC";
  m = SmilesToMol(smi);
  TEST_ASSERT(m);
  TEST_ASSERT(m->getBondWithIdx(1)->getBondType() == Bond::DOUBLE);
  TEST_ASSERT(m->getBondWithIdx(1)->getStereo() == Bond::STEREOE);
  TEST_ASSERT(m->getBondWithIdx(5)->getBondType() == Bond::DOUBLE);
  TEST_ASSERT(m->getBondWithIdx(5)->getStereo() == Bond::STEREOZ);
  refSmi = MolToSmiles(*m,1);

  count = 0;
  for(unsigned int i=0;i<m->getNumBonds();i++){
    if(m->getBondWithIdx(i)->getBondDir()!=Bond::NONE){
      count++;
    }
  }
  TEST_ASSERT(count==4);

  delete m;
  m = SmilesToMol(refSmi);
  TEST_ASSERT(m);
  count = 0;
  for(unsigned int i=0;i<m->getNumBonds();i++){
    if(m->getBondWithIdx(i)->getBondDir()!=Bond::NONE){
      count++;
    }
  }
  TEST_ASSERT(count==4);
  smi = MolToSmiles(*m,1);
  count = 0;
  for(unsigned int i=0;i<m->getNumBonds();i++){
    if(m->getBondWithIdx(i)->getBondDir()!=Bond::NONE){
      count++;
    }
  }
  TEST_ASSERT(count==4);
  TEST_ASSERT(smi==refSmi);



  delete m;
  smi ="O\\N=C\\CC(\\C)=N/OC";
  m = SmilesToMol(smi);
  TEST_ASSERT(m);
  TEST_ASSERT(m->getBondWithIdx(1)->getBondType() == Bond::DOUBLE);
  TEST_ASSERT(m->getBondWithIdx(1)->getStereo() == Bond::STEREOE);
  TEST_ASSERT(m->getBondWithIdx(5)->getBondType() == Bond::DOUBLE);
  TEST_ASSERT(m->getBondWithIdx(5)->getStereo() == Bond::STEREOZ);
  refSmi = MolToSmiles(*m,1);

  count = 0;
  for(unsigned int i=0;i<m->getNumBonds();i++){
    if(m->getBondWithIdx(i)->getBondDir()!=Bond::NONE){
      count++;
    }
  }
  TEST_ASSERT(count==4);
  delete m;
  m = SmilesToMol(refSmi);
  TEST_ASSERT(m);
  count = 0;
  for(unsigned int i=0;i<m->getNumBonds();i++){
    if(m->getBondWithIdx(i)->getBondDir()!=Bond::NONE){
      count++;
    }
  }
  TEST_ASSERT(count==4);
  smi = MolToSmiles(*m,1);
  count = 0;
  for(unsigned int i=0;i<m->getNumBonds();i++){
    if(m->getBondWithIdx(i)->getBondDir()!=Bond::NONE){
      count++;
    }
  }
  TEST_ASSERT(count==4);
  TEST_ASSERT(smi==refSmi);



  delete m;
  smi ="O\\N=C\\C(=O)C(\\C)=N/OC";
  m = SmilesToMol(smi);
  TEST_ASSERT(m);
  TEST_ASSERT(m->getBondWithIdx(1)->getBondType() == Bond::DOUBLE);
  TEST_ASSERT(m->getBondWithIdx(1)->getStereo() == Bond::STEREOE);
  TEST_ASSERT(m->getBondWithIdx(6)->getBondType() == Bond::DOUBLE);
  TEST_ASSERT(m->getBondWithIdx(6)->getStereo() == Bond::STEREOZ);
  refSmi = MolToSmiles(*m,1);

  count = 0;
  for(unsigned int i=0;i<m->getNumBonds();i++){
    if(m->getBondWithIdx(i)->getBondDir()!=Bond::NONE){
      count++;
    }
  }
  TEST_ASSERT(count==4);
  delete m;
  m = SmilesToMol(refSmi);
  TEST_ASSERT(m);
  count = 0;
  for(unsigned int i=0;i<m->getNumBonds();i++){
    if(m->getBondWithIdx(i)->getBondDir()!=Bond::NONE){
      count++;
    }
  }
  TEST_ASSERT(count==4);
  smi = MolToSmiles(*m,1);
  count = 0;
  for(unsigned int i=0;i<m->getNumBonds();i++){
    if(m->getBondWithIdx(i)->getBondDir()!=Bond::NONE){
      count++;
    }
  }
  TEST_ASSERT(count==4);
  TEST_ASSERT(smi==refSmi);

  
  delete m;
  BOOST_LOG(rdInfoLog) << "Finished" << std::endl;
}

void testShortestPath() {
  BOOST_LOG(rdInfoLog) << "-----------------------\n Testing shortest path code. This should finish very quickly." << std::endl;
  {
    std::string smi ="CC(OC1C(CCCC3)C3C(CCCC2)C2C1OC(C)=O)=O";
    ROMol *m = SmilesToMol(smi);

    INT_LIST path = MolOps::getShortestPath(*m, 1, 20);
    CHECK_INVARIANT(path.size() == 7, "");
    INT_LIST_CI pi = path.begin();
    CHECK_INVARIANT((*pi) == 1, ""); pi++;
    CHECK_INVARIANT((*pi) == 2, ""); pi++;
    CHECK_INVARIANT((*pi) == 3, ""); pi++;
    CHECK_INVARIANT((*pi) == 16, ""); pi++;
    CHECK_INVARIANT((*pi) == 17, ""); pi++;
    CHECK_INVARIANT((*pi) == 18, ""); pi++;
    CHECK_INVARIANT((*pi) == 20, ""); pi++;
    delete m;
  }
  {
    // issue 2219400
    std::string smi ="CC.C";
    ROMol *m = SmilesToMol(smi);

    INT_LIST path = MolOps::getShortestPath(*m, 0, 1);
    std::cerr<<"path: "<<path.size()<<std::endl;
    CHECK_INVARIANT(path.size() == 2, "");
    INT_LIST_CI pi = path.begin();
    CHECK_INVARIANT((*pi) == 0, ""); pi++;
    CHECK_INVARIANT((*pi) == 1, "");

    path = MolOps::getShortestPath(*m, 1, 2);
    CHECK_INVARIANT(path.size() == 0, "");

    path = MolOps::getShortestPath(*m, 0, 2);
    CHECK_INVARIANT(path.size() == 0, "");
    delete m;
  }
  BOOST_LOG(rdInfoLog) << "Finished" << std::endl;
}


void testIssue210()
{
  BOOST_LOG(rdInfoLog) << "-----------------------\n Testing Issue 210" << std::endl;
  ROMol *m,*m2;

  std::string smi = "C1CC1";
  m = SmilesToMol(smi);
  TEST_ASSERT(m);
  TEST_ASSERT(m->getNumAtoms()==3);
  TEST_ASSERT(m->getRingInfo()->isInitialized());

  m2 = MolOps::addHs(*m);
  TEST_ASSERT(m2->getNumAtoms()==9);
  TEST_ASSERT(m2->getRingInfo()->isInitialized());

  BOOST_LOG(rdInfoLog) << "Finished" << std::endl;
  delete m;
  delete m2;
}


void testIssue211()
{
  BOOST_LOG(rdInfoLog) << "-----------------------\n Testing Issue 211" << std::endl;
  ROMol *m;

  std::string smi = "P(c1ccccc1)(c1ccccc1)c1ccccc1";
  m = SmilesToMol(smi);
  TEST_ASSERT(m);
  TEST_ASSERT(m->getNumAtoms()==19);

  const Atom *at=m->getAtomWithIdx(0);
  TEST_ASSERT(at->getHybridization()==Atom::SP3);

  BOOST_LOG(rdInfoLog) << "Finished" << std::endl;
}

void testIssue212()
{
  BOOST_LOG(rdInfoLog) << "-----------------------\n Testing Issue 212" << std::endl;
  ROMol *m,*m2;
  std::string smi,mb;
  smi = "C";
  m = SmilesToMol(smi);
  TEST_ASSERT(m);
  TEST_ASSERT(m->getNumAtoms()==1);
  Conformer *conf = new Conformer(1);
  m->addConformer(conf);
  conf->setAtomPos(0,RDGeom::Point3D(0,0,0));
  m2 = MolOps::addHs(*m,false,true);
  TEST_ASSERT(m2->getNumAtoms()==5);

  try{
    mb = MolToMolBlock(*m2);
  } catch (...) {
    TEST_ASSERT(0); //,"MolToMolBlock() failed");
  }

  delete m;
  delete m2;
  BOOST_LOG(rdInfoLog) << "Finished" << std::endl;
}

void testAddHsCoords()
{
  BOOST_LOG(rdInfoLog) << "-----------------------\n Testing AddHs with coordinates" << std::endl;
  ROMol *m,*m2;
  RDGeom::Point3D v;
  double bondLength = PeriodicTable::getTable()->getRb0(1) +
    PeriodicTable::getTable()->getRb0(6);
  double tetDist=2.*sin((109.471/2.)*M_PI/180)*bondLength;
  double sp2Dist=2.*sin(60.*M_PI/180)*bondLength;

  std::string smi;

  smi = "C";
  m = SmilesToMol(smi);
  TEST_ASSERT(m);
  TEST_ASSERT(m->getNumAtoms()==1);
  Conformer *conf = new Conformer(1);
  m->addConformer(conf);
  conf->setAtomPos(0,RDGeom::Point3D(0,0,0));

  m2 = MolOps::addHs(*m,false,true);
  const Conformer *conf2 = &(m2->getConformer());
  TEST_ASSERT(m2->getNumAtoms()==5);
  TEST_ASSERT(feq((conf2->getAtomPos(0) - conf2->getAtomPos(1)).length(),
                  bondLength));
  TEST_ASSERT(feq((conf2->getAtomPos(0) - conf2->getAtomPos(2)).length(),
                  bondLength));
  TEST_ASSERT(feq((conf2->getAtomPos(0) - conf2->getAtomPos(3)).length(),
                  bondLength));
  TEST_ASSERT(feq((conf2->getAtomPos(0) - conf2->getAtomPos(4)).length(),
                  bondLength));
  TEST_ASSERT(feq((conf2->getAtomPos(1) - conf2->getAtomPos(2)).length(),
                  tetDist));
  TEST_ASSERT(feq((conf2->getAtomPos(1) - conf2->getAtomPos(3)).length(),
                  tetDist));
  TEST_ASSERT(feq((conf2->getAtomPos(1) - conf2->getAtomPos(4)).length(),
                  tetDist));
  TEST_ASSERT(feq((conf2->getAtomPos(2) - conf2->getAtomPos(3)).length(),
                  tetDist));
  TEST_ASSERT(feq((conf2->getAtomPos(2) - conf2->getAtomPos(4)).length(),
                  tetDist));
  TEST_ASSERT(feq((conf2->getAtomPos(3) - conf2->getAtomPos(4)).length(),
                  tetDist));          
  delete m;
  delete m2;
  
  smi = "CC";
  m = SmilesToMol(smi);
  TEST_ASSERT(m);
  TEST_ASSERT(m->getNumAtoms()==2);
  conf = new Conformer(2);
  m->addConformer(conf);
  conf->setAtomPos(0,RDGeom::Point3D(0,0,0));
  conf->setAtomPos(1,RDGeom::Point3D(1.54,0,0));

  m2 = MolOps::addHs(*m,false,true);
  conf2 = &(m2->getConformer());
  TEST_ASSERT(m2->getNumAtoms()==8);
  TEST_ASSERT(feq((conf2->getAtomPos(0) - conf2->getAtomPos(2)).length(),
                  bondLength));
  TEST_ASSERT(feq((conf2->getAtomPos(0) - conf2->getAtomPos(3)).length(),
                  bondLength));
  TEST_ASSERT(feq((conf2->getAtomPos(0) - conf2->getAtomPos(4)).length(),
                  bondLength));
  TEST_ASSERT(feq((conf2->getAtomPos(2) - conf2->getAtomPos(3)).length(),
                  tetDist));
  TEST_ASSERT(feq((conf2->getAtomPos(2) - conf2->getAtomPos(4)).length(),
                  tetDist));
  TEST_ASSERT(feq((conf2->getAtomPos(3) - conf2->getAtomPos(4)).length(),
                  tetDist));
  TEST_ASSERT(feq((conf2->getAtomPos(1) - conf2->getAtomPos(5)).length(),
                  bondLength));
  TEST_ASSERT(feq((conf2->getAtomPos(1) - conf2->getAtomPos(6)).length(),
                  bondLength));
  TEST_ASSERT(feq((conf2->getAtomPos(1) - conf2->getAtomPos(7)).length(),
                  bondLength));
  TEST_ASSERT(feq((conf2->getAtomPos(5) - conf2->getAtomPos(6)).length(),
                  tetDist));
  TEST_ASSERT(feq((conf2->getAtomPos(5) - conf2->getAtomPos(7)).length(),
                  tetDist));
  TEST_ASSERT(feq((conf2->getAtomPos(6) - conf2->getAtomPos(7)).length(),
                  tetDist));

  delete m;
  delete m2;
  
  smi = "C=C";
  m = SmilesToMol(smi);
  TEST_ASSERT(m);
  TEST_ASSERT(m->getNumAtoms()==2);
  conf = new Conformer(2);
  m->addConformer(conf);
  conf->setAtomPos(0,RDGeom::Point3D(0,0,0));
  conf->setAtomPos(1,RDGeom::Point3D(1.3,0,0));

  m2 = MolOps::addHs(*m,false,true);
  
  conf2 = &(m2->getConformer());
  
  TEST_ASSERT(m2->getNumAtoms()==6);
  
  TEST_ASSERT(feq((conf2->getAtomPos(0) - conf2->getAtomPos(2)).length(),
                  bondLength));
  TEST_ASSERT(feq((conf2->getAtomPos(0) - conf2->getAtomPos(3)).length(),
                  bondLength));
  TEST_ASSERT(feq((conf2->getAtomPos(1) - conf2->getAtomPos(4)).length(),
                  bondLength));
  TEST_ASSERT(feq((conf2->getAtomPos(1) - conf2->getAtomPos(5)).length(),
                  bondLength));
  TEST_ASSERT(feq((conf2->getAtomPos(2) - conf2->getAtomPos(3)).length(),
                  sp2Dist));
  TEST_ASSERT(feq((conf2->getAtomPos(4) - conf2->getAtomPos(5)).length(),
                  sp2Dist));
  delete m;
  delete m2;
  
  smi = "C#C";
  m = SmilesToMol(smi);
  TEST_ASSERT(m);
  TEST_ASSERT(m->getNumAtoms()==2);
  conf = new Conformer(2);
  m->addConformer(conf);
  conf->setAtomPos(0,RDGeom::Point3D(0,0,0));
  conf->setAtomPos(1,RDGeom::Point3D(1.2,0,0));

  m2 = MolOps::addHs(*m,false,true);
  conf2 = &(m2->getConformer());
  TEST_ASSERT(m2->getNumAtoms()==4);
  TEST_ASSERT(feq((conf2->getAtomPos(0) - conf2->getAtomPos(2)).length(),
                  bondLength));
  TEST_ASSERT(feq((conf2->getAtomPos(1) - conf2->getAtomPos(3)).length(),
                  bondLength));
  TEST_ASSERT(feq((conf2->getAtomPos(0) - conf2->getAtomPos(3)).length(),
                  bondLength+1.2));
  TEST_ASSERT(feq((conf2->getAtomPos(1) - conf2->getAtomPos(2)).length(),
                  bondLength+1.2));

  delete m;
  delete m2;

  BOOST_LOG(rdInfoLog) << "Finished" << std::endl;
}

void testSanitOps()
{
  BOOST_LOG(rdInfoLog) << "-----------------------\n Sanitization special cases" << std::endl;
  ROMol *m;
  std::string smi,pathName;

  smi = "CN(=O)=O";
  m = SmilesToMol(smi);
  TEST_ASSERT(m);
  TEST_ASSERT(m->getNumAtoms()==4);
  TEST_ASSERT(m->getAtomWithIdx(1)->getFormalCharge()==1);
  delete m;

  smi = "C[N+](=O)[O-]";
  m = SmilesToMol(smi);
  TEST_ASSERT(m);
  TEST_ASSERT(m->getNumAtoms()==4);
  TEST_ASSERT(m->getAtomWithIdx(1)->getFormalCharge()==1);
  delete m;

  smi = "Cl(=O)(=O)(=O)[O-]";
  m = SmilesToMol(smi);
  TEST_ASSERT(m);
  TEST_ASSERT(m->getNumAtoms()==5);
  TEST_ASSERT(m->getAtomWithIdx(0)->getFormalCharge()==3);
  delete m;

  pathName=getenv("RDBASE");
  pathName += "/Code/GraphMol/test_data/";
  m = MolFileToMol(pathName+"perchlorate1.mol");
  TEST_ASSERT(m);
  TEST_ASSERT(m->getNumAtoms()==51);
  TEST_ASSERT(m->getAtomWithIdx(7)->getFormalCharge()==3);
  delete m;
  
  BOOST_LOG(rdInfoLog) << "Finished" << std::endl;
}

void testAddConformers() {
  BOOST_LOG(rdInfoLog) << "-----------------------\n Testing Add Confomers" << std::endl;

  std::string smi = "CC";
  ROMol *m = SmilesToMol(smi);
  unsigned int i;
  for (i = 0; i < 5; i++) {
    Conformer *conf = new Conformer(2);
    conf->setAtomPos(0, RDGeom::Point3D(0.0, 0.0, 0.0));
    conf->setAtomPos(1, RDGeom::Point3D(1.5, 0.0, 0.0));
    m->addConformer(conf, true);
  }
  CHECK_INVARIANT(m->getNumConformers() == 5, "");
  
  ROMol *m2 = MolOps::addHs(*m,false,true);
  CHECK_INVARIANT(m2->getNumConformers() == 5, "");
  //const ROMol::CONF_SPTR_LIST &confs = m2->getConformers();
  ROMol::ConstConformerIterator ci;
  i = 0;
  for (ci = m2->beginConformers(); ci != m2->endConformers(); ci++) {
    CHECK_INVARIANT((*ci)->getNumAtoms() == 8, "");
    CHECK_INVARIANT((*ci)->getId() == i, "");
    const ROMol *mn = &((*ci)->getOwningMol());
    CHECK_INVARIANT(mn->getNumAtoms() == 8, "");
    i++;
  }
  //std::cout << m2->getNumAtoms() << " " << m2->getNumConformers() << "\n";
  delete m;
  delete m2;
  BOOST_LOG(rdInfoLog) << "Finished \n ";
  
}

void testIssue252() {
  // lets check if we can sanitize C60
  std::string smi = "C12=C3C4=C5C6=C1C7=C8C9=C1C%10=C%11C(=C29)C3=C2C3=C4C4=C5C5=C9C6=C7C6=C7C8=C1C1=C8C%10=C%10C%11=C2C2=C3C3=C4C4=C5C5=C%11C%12=C(C6=C95)C7=C1C1=C%12C5=C%11C4=C3C3=C5C(=C81)C%10=C23";
  ROMol *mol = SmilesToMol(smi);
  for(ROMol::BondIterator it=mol->beginBonds();
      it!=mol->endBonds();it++){
    TEST_ASSERT((*it)->getIsAromatic());
  }
  std::string asmi = MolToSmiles(*mol);
  // check if we can do it in the aromatic form
  ROMol *nmol = SmilesToMol(asmi);
  for(ROMol::BondIterator it=nmol->beginBonds();
      it!=nmol->endBonds();it++){
    TEST_ASSERT((*it)->getIsAromatic());
  }

  std::string nsmi = MolToSmiles(*nmol);
  delete mol;
  delete nmol;
  // This is a check for Issue253
  CHECK_INVARIANT(asmi == nsmi, "");

}

void testIssue276() {
  BOOST_LOG(rdInfoLog) << "-----------------------\n Issue 276" << std::endl;
  std::string smi = "CP1(C)=CC=CN=C1C";
  ROMol *mol = SmilesToMol(smi);
  TEST_ASSERT(mol);
  // as of this writing, I'm not 100% sure what the right answer is here,
  // but the hybridization definitely should *not* be SP2:
  TEST_ASSERT(mol->getAtomWithIdx(1)->getHybridization()>Atom::SP2);
  delete mol;

  BOOST_LOG(rdInfoLog) << "Finished \n ";
}

void testHsAndAromaticity() {
  BOOST_LOG(rdInfoLog) << "-----------------------\n Additional Aromaticity Cases" << std::endl;
  std::string smi;
  ROMol *mol;

  smi = "[CH]1-[CH]-[CH]-[CH]-[CH]-[CH]-1";
  mol = SmilesToMol(smi);
  TEST_ASSERT(mol);
  //std::cerr << mol->getAtomWithIdx(0)->getHybridization() << std::endl;
  TEST_ASSERT(mol->getAtomWithIdx(0)->getHybridization()==Atom::SP3);
  TEST_ASSERT(mol->getAtomWithIdx(0)->getImplicitValence()==0);
  TEST_ASSERT(mol->getAtomWithIdx(0)->getNumImplicitHs()==0);
  TEST_ASSERT(mol->getAtomWithIdx(0)->getNumRadicalElectrons()==1);
  TEST_ASSERT(!mol->getAtomWithIdx(0)->getIsAromatic());
  TEST_ASSERT(!mol->getBondBetweenAtoms(0,1)->getIsAromatic());

  smi = "C1=CC(=C)C(=C)C=C1";
  mol = SmilesToMol(smi);
  TEST_ASSERT(mol);
  TEST_ASSERT(mol->getAtomWithIdx(0)->getHybridization()==Atom::SP2);
  TEST_ASSERT(mol->getAtomWithIdx(2)->getHybridization()==Atom::SP2);
  TEST_ASSERT(mol->getAtomWithIdx(0)->getIsAromatic());
  TEST_ASSERT(mol->getBondBetweenAtoms(0,1)->getIsAromatic());

  delete mol;

  BOOST_LOG(rdInfoLog) << "Finished \n ";
}


void testSFIssue1694023()
{
  BOOST_LOG(rdInfoLog) << "-----------------------\n Testing sf.net issue 1694023 (bad chiral smiles after removing Hs) " << std::endl;
  ROMol *m;

  std::string smi;

  smi = "[C@@]([H])(F)(Cl)Br";
  m = SmilesToMol(smi);
  TEST_ASSERT(m);
  TEST_ASSERT(m->getNumAtoms()==4);
  TEST_ASSERT(m->getAtomWithIdx(0)->getChiralTag()==Atom::CHI_TETRAHEDRAL_CCW);

  smi = "[C@@](F)([H])(Cl)Br";
  delete m;
  m = SmilesToMol(smi);
  TEST_ASSERT(m);
  TEST_ASSERT(m->getNumAtoms()==4);
  TEST_ASSERT(m->getAtomWithIdx(0)->getChiralTag()==Atom::CHI_TETRAHEDRAL_CW);

  smi = "[C@@](F)(Cl)([H])Br";
  delete m;
  m = SmilesToMol(smi);
  TEST_ASSERT(m);
  TEST_ASSERT(m->getNumAtoms()==4);
  TEST_ASSERT(m->getAtomWithIdx(0)->getChiralTag()==Atom::CHI_TETRAHEDRAL_CCW);

  smi = "[C@@](F)(Cl)(Br)[H]";
  delete m;
  m = SmilesToMol(smi);
  TEST_ASSERT(m);
  TEST_ASSERT(m->getNumAtoms()==4);
  TEST_ASSERT(m->getAtomWithIdx(0)->getChiralTag()==Atom::CHI_TETRAHEDRAL_CW);
  
  smi = "[H][C@@](F)(Cl)Br";
  delete m;
  m = SmilesToMol(smi);
  TEST_ASSERT(m);
  TEST_ASSERT(m->getNumAtoms()==4);
  TEST_ASSERT(m->getAtomWithIdx(0)->getChiralTag()==Atom::CHI_TETRAHEDRAL_CCW);
  
  smi = "F[C@@]([H])(Cl)Br";
  delete m;
  m = SmilesToMol(smi);
  TEST_ASSERT(m);
  TEST_ASSERT(m->getNumAtoms()==4);
  TEST_ASSERT(m->getAtomWithIdx(1)->getChiralTag()==Atom::CHI_TETRAHEDRAL_CW);
  
  smi = "F[C@@](Cl)([H])Br";
  delete m;
  m = SmilesToMol(smi);
  TEST_ASSERT(m);
  TEST_ASSERT(m->getNumAtoms()==4);
  TEST_ASSERT(m->getAtomWithIdx(1)->getChiralTag()==Atom::CHI_TETRAHEDRAL_CCW);
  
  smi = "F[C@@](Cl)(Br)[H]";
  delete m;
  m = SmilesToMol(smi);
  TEST_ASSERT(m);
  TEST_ASSERT(m->getNumAtoms()==4);
  TEST_ASSERT(m->getAtomWithIdx(1)->getChiralTag()==Atom::CHI_TETRAHEDRAL_CW);
  
  smi = "C1CO[C@@H]1Cl";
  delete m;
  m = SmilesToMol(smi);
  TEST_ASSERT(m);
  TEST_ASSERT(m->getNumAtoms()==5);
  TEST_ASSERT(m->getAtomWithIdx(3)->getChiralTag()==Atom::CHI_TETRAHEDRAL_CCW);

  smi = "C1CO[C@]1([H])Cl";
  delete m;
  m = SmilesToMol(smi);
  TEST_ASSERT(m);
  TEST_ASSERT(m->getNumAtoms()==5);
  TEST_ASSERT(m->getAtomWithIdx(3)->getChiralTag()==Atom::CHI_TETRAHEDRAL_CCW);
  
  smi = "C1CO[C@@]1(Cl)[H]";
  delete m;
  m = SmilesToMol(smi);
  TEST_ASSERT(m);
  TEST_ASSERT(m->getNumAtoms()==5);
  TEST_ASSERT(m->getAtomWithIdx(3)->getChiralTag()==Atom::CHI_TETRAHEDRAL_CCW);
  
  
  delete m;
  BOOST_LOG(rdInfoLog) << "Finished" << std::endl;
}

void testSFIssue1719053()
{
  BOOST_LOG(rdInfoLog) << "-----------------------\n Testing sf.net issue 1719053 (Ring stereochemistry incorrectly removed) " << std::endl;
  ROMol *m;

  std::string smi;

  smi = "C[C@@H]1CCCCC1";
  m = SmilesToMol(smi);
  TEST_ASSERT(m);
  TEST_ASSERT(m->getAtomWithIdx(1)->getChiralTag()==Atom::CHI_UNSPECIFIED);

  delete m;
  smi = "C[C@@H]1CC[C@@H](C)CC1";
  m = SmilesToMol(smi);
  TEST_ASSERT(m);
  TEST_ASSERT(m->getAtomWithIdx(1)->getChiralTag()!=Atom::CHI_UNSPECIFIED);
  TEST_ASSERT(m->getAtomWithIdx(4)->getChiralTag()!=Atom::CHI_UNSPECIFIED);

  delete m;
  smi = "C[C@@H]1C(C)CCCC1C";
  m = SmilesToMol(smi);
  TEST_ASSERT(m);
  TEST_ASSERT(m->getAtomWithIdx(1)->getChiralTag()==Atom::CHI_UNSPECIFIED);

  delete m;
  smi = "C[C@@H]1[C@H](C)CCC[C@H]1C";
  m = SmilesToMol(smi);
  TEST_ASSERT(m);
  // this is a truly symmetric case, so the stereochem should be removed:
  TEST_ASSERT(m->getAtomWithIdx(1)->getChiralTag()==Atom::CHI_UNSPECIFIED);
  TEST_ASSERT(m->getAtomWithIdx(2)->getChiralTag()!=Atom::CHI_UNSPECIFIED);
  TEST_ASSERT(m->getAtomWithIdx(7)->getChiralTag()!=Atom::CHI_UNSPECIFIED);

  delete m;
  smi = "C[C@@H]1C=C[C@@H](C)C=C1";
  m = SmilesToMol(smi);
  TEST_ASSERT(m);
  TEST_ASSERT(m->getAtomWithIdx(1)->getChiralTag()!=Atom::CHI_UNSPECIFIED);
  TEST_ASSERT(m->getAtomWithIdx(4)->getChiralTag()!=Atom::CHI_UNSPECIFIED);

  delete m;
  smi = "C[N@@]1C=C[C@@H](C)C=C1";
  m = SmilesToMol(smi);
  TEST_ASSERT(m);
  TEST_ASSERT(m->getAtomWithIdx(1)->getChiralTag()==Atom::CHI_UNSPECIFIED);
  TEST_ASSERT(m->getAtomWithIdx(4)->getChiralTag()==Atom::CHI_UNSPECIFIED);

  delete m;
  smi = "C[N@@]1CC[C@@H](C)CC1";
  m = SmilesToMol(smi);
  TEST_ASSERT(m);
  TEST_ASSERT(m->getAtomWithIdx(1)->getChiralTag()!=Atom::CHI_UNSPECIFIED);
  TEST_ASSERT(m->getAtomWithIdx(4)->getChiralTag()!=Atom::CHI_UNSPECIFIED);

  
  delete m;
  BOOST_LOG(rdInfoLog) << "Finished" << std::endl;
}

void testSFIssue1811276()
{
  BOOST_LOG(rdInfoLog) << "-----------------------\n Testing sf.net issue 1811276 (kekulization failing) " << std::endl;
  ROMol *m;

  std::string smi;

  smi = "[O-]N1C=C[N+](=O)C=C1";
  m = SmilesToMol(smi);
  TEST_ASSERT(m);
  smi = MolToSmiles(*m);
  TEST_ASSERT(smi=="O=[n+]1ccn([O-])cc1");
  delete m;

  smi="o1ccc(=O)cc1";
  m = SmilesToMol(smi);
  TEST_ASSERT(m);
  smi = MolToSmiles(*m);
  TEST_ASSERT(smi=="O=c1ccocc1");
    
  smi="O=[n+]1ccocc1";
  m = SmilesToMol(smi);
  TEST_ASSERT(m);
  smi = MolToSmiles(*m);
  TEST_ASSERT(smi=="O=[n+]1ccocc1");

  smi="O=[n+]1ccn([O-])cc1";
  m = SmilesToMol(smi);
  TEST_ASSERT(m);
  smi = MolToSmiles(*m);
  TEST_ASSERT(smi=="O=[n+]1ccn([O-])cc1");

  smi="O=n1ccccc1";
  m = SmilesToMol(smi);
  TEST_ASSERT(m);
  smi = MolToSmiles(*m);
  TEST_ASSERT(smi=="[O-][n+]1ccccc1");

  delete m;
  BOOST_LOG(rdInfoLog) << "Finished" << std::endl;
}

void testSFIssue1836576()
{
  BOOST_LOG(rdInfoLog) << "-----------------------\n Testing sf.net issue 1836576 (sanitization crash) " << std::endl;
  RWMol *m;

  std::string smi;
  bool ok;
  
  // the original form of the test runs foul of the rules for explicit
  // valence on B:
  smi = "[BH]123[BH]45[BH]167[BH]289[BH]312[BH]838[BH]966[Co]74479%10%11%12[CH]633[BH]811[CH]345[BH]21[BH]1234[BH]75[BH]911[BH]226[BH]%1011[BH]227[BH]633[BH]44[BH]322[CH]%1145[CH]%12271";
  m = SmilesToMol(smi,false,false);
  TEST_ASSERT(m);

  unsigned int opThatFailed;
  ok=false;
  try {
    MolOps::sanitizeMol(*m,opThatFailed);
  } catch (MolSanitizeException &vee){
    ok=true;
  }
  TEST_ASSERT(ok);
  TEST_ASSERT(opThatFailed==MolOps::SANITIZE_PROPERTIES);

  // this molecule shows a known bug related to ring
  // ring finding in a molecule where all atoms are 4 connected.
  smi = "C123C45C11C44C55C22C33C14C523";
  m = SmilesToMol(smi,false,false);
  TEST_ASSERT(m);
  
  ok=false;
  try {
    MolOps::sanitizeMol(*m,opThatFailed);
  } catch (ValueErrorException &vee){
    ok=true;
  }
  TEST_ASSERT(ok);
  TEST_ASSERT(opThatFailed==MolOps::SANITIZE_SYMMRINGS);

  delete m;

  BOOST_LOG(rdInfoLog) << "Finished" << std::endl;
}


void testChiralityAndRemoveHs()
{
  BOOST_LOG(rdInfoLog) << "-----------------------\n Testing impact of removeHs on chirality" << std::endl;
  ROMol *m,*m2;

  std::string smi,code;

  smi = "F[C@]([H])(Cl)Br";
  m = SmilesToMol(smi,false,false);
  TEST_ASSERT(m);
  MolOps::assignStereochemistry(*m,true,true);
  TEST_ASSERT(m->getAtomWithIdx(1)->hasProp("_CIPCode"));
  m->getAtomWithIdx(1)->getProp("_CIPCode",code);
  TEST_ASSERT(code=="R");
  m2=MolOps::removeHs(*m);
  TEST_ASSERT(m2);
  MolOps::assignStereochemistry(*m2,true,true);
  TEST_ASSERT(m2->getAtomWithIdx(1)->hasProp("_CIPCode"));
  m2->getAtomWithIdx(1)->getProp("_CIPCode",code);
  TEST_ASSERT(code=="R");
  delete m;
  delete m2;

  smi = "F[C@H](Cl)Br";
  m = SmilesToMol(smi,false,false);
  TEST_ASSERT(m);
  MolOps::assignStereochemistry(*m,true,true);
  TEST_ASSERT(m->getAtomWithIdx(1)->hasProp("_CIPCode"));
  m->getAtomWithIdx(1)->getProp("_CIPCode",code);
  TEST_ASSERT(code=="R");
  m2=MolOps::removeHs(*m);
  TEST_ASSERT(m2);
  MolOps::assignStereochemistry(*m2,true,true);
  TEST_ASSERT(m2->getAtomWithIdx(1)->hasProp("_CIPCode"));
  m2->getAtomWithIdx(1)->getProp("_CIPCode",code);
  TEST_ASSERT(code=="R");
  delete m;
  delete m2;

  smi = "[C@]([H])(Cl)(F)Br";
  m = SmilesToMol(smi,false,false);
  TEST_ASSERT(m);
  MolOps::assignStereochemistry(*m,true,true);
  TEST_ASSERT(m->getAtomWithIdx(0)->hasProp("_CIPCode"));
  m->getAtomWithIdx(0)->getProp("_CIPCode",code);
  TEST_ASSERT(code=="R");
  m2=MolOps::removeHs(*m);
  TEST_ASSERT(m2);
  MolOps::assignStereochemistry(*m2,true,true);
  TEST_ASSERT(m2->getAtomWithIdx(0)->hasProp("_CIPCode"));
  m2->getAtomWithIdx(0)->getProp("_CIPCode",code);
  TEST_ASSERT(code=="R");
  delete m;
  delete m2;

  smi = "[C@H](Cl)(F)Br";
  m = SmilesToMol(smi,false,false);
  TEST_ASSERT(m);
  MolOps::assignStereochemistry(*m,true,true);
  TEST_ASSERT(m->getAtomWithIdx(0)->hasProp("_CIPCode"));
  m->getAtomWithIdx(0)->getProp("_CIPCode",code);
  TEST_ASSERT(code=="R");
  m2=MolOps::removeHs(*m);
  TEST_ASSERT(m2);
  MolOps::assignStereochemistry(*m2,true,true);
  TEST_ASSERT(m2->getAtomWithIdx(0)->hasProp("_CIPCode"));
  m2->getAtomWithIdx(0)->getProp("_CIPCode",code);
  TEST_ASSERT(code=="R");
  delete m;
  delete m2;

  smi = "[H]1.F[C@]1(Cl)Br";
  m = SmilesToMol(smi,false,false);
  TEST_ASSERT(m);
  MolOps::assignStereochemistry(*m,true,true);
  TEST_ASSERT(m->getAtomWithIdx(2)->hasProp("_CIPCode"));
  m->getAtomWithIdx(2)->getProp("_CIPCode",code);
  TEST_ASSERT(code=="R");
  m2=MolOps::removeHs(*m);
  TEST_ASSERT(m2);
  MolOps::assignStereochemistry(*m2,true,true);
  TEST_ASSERT(m2->getAtomWithIdx(1)->hasProp("_CIPCode"));
  m2->getAtomWithIdx(1)->getProp("_CIPCode",code);
  TEST_ASSERT(code=="R");
  delete m;
  delete m2;

  smi = "F[C@]1(Cl)Br.[H]1";
  m = SmilesToMol(smi,false,false);
  TEST_ASSERT(m);
  MolOps::assignStereochemistry(*m,true,true);
  TEST_ASSERT(m->getAtomWithIdx(1)->hasProp("_CIPCode"));
  m->getAtomWithIdx(1)->getProp("_CIPCode",code);
  TEST_ASSERT(code=="R");
  m2=MolOps::removeHs(*m);
  TEST_ASSERT(m2);
  MolOps::assignStereochemistry(*m2,true,true);
  TEST_ASSERT(m2->getAtomWithIdx(1)->hasProp("_CIPCode"));
  m2->getAtomWithIdx(1)->getProp("_CIPCode",code);
  TEST_ASSERT(code=="R");
  delete m;
  delete m2;

  smi = "[H]1.[C@]1(Cl)(F)Br";
  m = SmilesToMol(smi,false,false);
  TEST_ASSERT(m);
  MolOps::assignStereochemistry(*m,true,true);
  TEST_ASSERT(m->getAtomWithIdx(1)->hasProp("_CIPCode"));
  m->getAtomWithIdx(1)->getProp("_CIPCode",code);
  TEST_ASSERT(code=="R");
  m2=MolOps::removeHs(*m);
  TEST_ASSERT(m2);
  MolOps::assignStereochemistry(*m2,true,true);
  TEST_ASSERT(m2->getAtomWithIdx(0)->hasProp("_CIPCode"));
  m2->getAtomWithIdx(0)->getProp("_CIPCode",code);
  TEST_ASSERT(code=="R");
  delete m;
  delete m2;

  smi = "[C@]1(Cl)(F)Br.[H]1";
  m = SmilesToMol(smi,false,false);
  TEST_ASSERT(m);
  MolOps::assignStereochemistry(*m,true,true);
  TEST_ASSERT(m->getAtomWithIdx(0)->hasProp("_CIPCode"));
  m->getAtomWithIdx(0)->getProp("_CIPCode",code);
  TEST_ASSERT(code=="R");
  m2=MolOps::removeHs(*m);
  TEST_ASSERT(m2);
  MolOps::assignStereochemistry(*m2,true,true);
  TEST_ASSERT(m2->getAtomWithIdx(0)->hasProp("_CIPCode"));
  m2->getAtomWithIdx(0)->getProp("_CIPCode",code);
  TEST_ASSERT(code=="R");
  delete m;
  delete m2;
  

  smi = "Cl1.F2.Br3.[C@H]123";
  m = SmilesToMol(smi,false,false);
  TEST_ASSERT(m);
  MolOps::assignStereochemistry(*m,true,true);
  TEST_ASSERT(m->getAtomWithIdx(3)->hasProp("_CIPCode"));
  m->getAtomWithIdx(3)->getProp("_CIPCode",code);
  TEST_ASSERT(code=="R");
  delete m;

  smi = "[C@H]123.Cl1.F2.Br3";
  m = SmilesToMol(smi,false,false);
  TEST_ASSERT(m);
  MolOps::assignStereochemistry(*m,true,true);
  TEST_ASSERT(m->getAtomWithIdx(0)->hasProp("_CIPCode"));
  m->getAtomWithIdx(0)->getProp("_CIPCode",code);
  TEST_ASSERT(code=="R");
  delete m;

  smi = "F2.Cl1.Br3.[C@H]123";
  m = SmilesToMol(smi,false,false);
  TEST_ASSERT(m);
  MolOps::assignStereochemistry(*m,true,true);
  TEST_ASSERT(m->getAtomWithIdx(3)->hasProp("_CIPCode"));
  m->getAtomWithIdx(3)->getProp("_CIPCode",code);
  TEST_ASSERT(code=="R");
  delete m;


  smi = "Cl2.F1.Br3.[C@H]213";
  m = SmilesToMol(smi,false,false);
  TEST_ASSERT(m);
  MolOps::assignStereochemistry(*m,true,true);
  TEST_ASSERT(m->getAtomWithIdx(3)->hasProp("_CIPCode"));
  m->getAtomWithIdx(3)->getProp("_CIPCode",code);
  TEST_ASSERT(code=="R");
  delete m;

  BOOST_LOG(rdInfoLog) << "Finished" << std::endl;
}


void testSFIssue1894348()
{
  BOOST_LOG(rdInfoLog) << "-----------------------\n Testing SFIssue1894348 (impact of removeHs on bond stereo atoms" << std::endl;
  RWMol *m,*m2;

  std::string smi;

  smi = "Cl/C([H])=C/Cl";
  m = SmilesToMol(smi,false,false);
  TEST_ASSERT(m);
  MolOps::sanitizeMol(*m);
  MolOps::assignStereochemistry(*m);
  TEST_ASSERT(m->getBondWithIdx(2)->getStereoAtoms().size()==2);
  TEST_ASSERT(m->getBondWithIdx(2)->getStereoAtoms()[0]==0);
  TEST_ASSERT(m->getBondWithIdx(2)->getStereoAtoms()[1]==4);
  m2=static_cast<RWMol *>(MolOps::removeHs(*m));
  TEST_ASSERT(m->getBondWithIdx(2)->getStereoAtoms().size()==2);
  TEST_ASSERT(m->getBondWithIdx(2)->getStereoAtoms()[0]==0);
  TEST_ASSERT(m->getBondWithIdx(2)->getStereoAtoms()[1]==4);
  TEST_ASSERT(m2->getBondWithIdx(1)->getStereoAtoms().size()==2);
  TEST_ASSERT(m2->getBondWithIdx(1)->getStereoAtoms()[0]==0);
  TEST_ASSERT(m2->getBondWithIdx(1)->getStereoAtoms()[1]==3);

  delete m;
  delete m2;

  smi = "Cl/C([H])=C/Cl";
  m = SmilesToMol(smi,false,false);
  TEST_ASSERT(m);
  MolOps::sanitizeMol(*m);
  TEST_ASSERT(m->getBondWithIdx(2)->getStereoAtoms().size()==0);
  m2=static_cast<RWMol *>(MolOps::removeHs(*m));
  // if we don't assign stereocodes in the original we shouldn't have them here:
  TEST_ASSERT(m2->getBondWithIdx(1)->getStereoAtoms().size()==0);
  delete m;
  delete m2;

  BOOST_LOG(rdInfoLog) << "Finished" << std::endl;
}

void testAromaticityEdges()
{
  BOOST_LOG(rdInfoLog) << "-----------------------\n Testing some aromaticity edge cases " << std::endl;
  RWMol *m;

  std::string smi;

  // ------
  // this was sf.net bug 1934360
  smi = "C1=C=NC=N1";
  m = SmilesToMol(smi);
  TEST_ASSERT(m);
  TEST_ASSERT(!m->getAtomWithIdx(0)->getIsAromatic());
  TEST_ASSERT(!m->getBondWithIdx(0)->getIsAromatic());
  delete m;

  smi = "C1=CNC=N1";
  m = SmilesToMol(smi);
  TEST_ASSERT(m);
  TEST_ASSERT(m->getAtomWithIdx(0)->getIsAromatic());
  TEST_ASSERT(m->getBondWithIdx(0)->getIsAromatic());
  delete m;

  // smi = "C=[C+]1=CNC=N1";
  // m = SmilesToMol(smi);
  // TEST_ASSERT(m);
  // TEST_ASSERT(!m->getAtomWithIdx(1)->getIsAromatic());
  // TEST_ASSERT(!m->getBondWithIdx(1)->getIsAromatic());
  // delete m;

  // ------
  // this was sf.net bug 1940646
  smi = "C1#CC=C1";
  m = SmilesToMol(smi);
  TEST_ASSERT(m);
  TEST_ASSERT(!m->getAtomWithIdx(0)->getIsAromatic());
  TEST_ASSERT(!m->getBondWithIdx(0)->getIsAromatic());
  delete m;
  smi = "C1#CC=CC=C1";
  m = SmilesToMol(smi);
  TEST_ASSERT(m);
  TEST_ASSERT(m->getAtomWithIdx(0)->getIsAromatic());
  TEST_ASSERT(m->getBondWithIdx(0)->getIsAromatic());
  delete m;

  // ------
  // this was sf.net bug 2091839
  
  smi = "c1cccc[c]1";
  m = SmilesToMol(smi);
  TEST_ASSERT(m);
  TEST_ASSERT(m->getAtomWithIdx(0)->getIsAromatic());
  TEST_ASSERT(m->getBondWithIdx(0)->getIsAromatic());
  delete m;
  
  smi = "C1=CC=CC=[C]1";
  m = SmilesToMol(smi);
  TEST_ASSERT(m);
  TEST_ASSERT(m->getAtomWithIdx(0)->getIsAromatic());
  TEST_ASSERT(m->getBondWithIdx(0)->getIsAromatic());
  delete m;

  smi = "c1cccc[n+]1";
  m = SmilesToMol(smi);
  TEST_ASSERT(m);
  TEST_ASSERT(m->getAtomWithIdx(0)->getIsAromatic());
  TEST_ASSERT(m->getBondWithIdx(0)->getIsAromatic());
  delete m;

#if 0 // currently fails
  smi = "[n]1cccc1";
  m = SmilesToMol(smi);
  TEST_ASSERT(m);
  TEST_ASSERT(m->getAtomWithIdx(0)->getIsAromatic());
  TEST_ASSERT(m->getAtomWithIdx(0)->getNumRadicalElectrons()==1);
  TEST_ASSERT(m->getBondWithIdx(0)->getIsAromatic());
  delete m;
#endif
  
  smi = "[n]1ccccc1";
  m = SmilesToMol(smi);
  TEST_ASSERT(m);
  TEST_ASSERT(m->getAtomWithIdx(0)->getIsAromatic());
  TEST_ASSERT(m->getAtomWithIdx(0)->getNumRadicalElectrons()==0);
  TEST_ASSERT(m->getBondWithIdx(0)->getIsAromatic());
  delete m;

  smi = "[H]n1cccc1";
  m = SmilesToMol(smi,0,0);
  TEST_ASSERT(m);
  MolOps::sanitizeMol(*m);
  TEST_ASSERT(m->getAtomWithIdx(1)->getIsAromatic());
  TEST_ASSERT(m->getAtomWithIdx(1)->getNumRadicalElectrons()==0);
  TEST_ASSERT(!m->getAtomWithIdx(0)->getIsAromatic());
  TEST_ASSERT(m->getAtomWithIdx(0)->getNumRadicalElectrons()==0);
  delete m;

  smi = "[H]";
  m = SmilesToMol(smi,0,0);
  TEST_ASSERT(m);
  MolOps::sanitizeMol(*m);
  TEST_ASSERT(m->getAtomWithIdx(0)->getNumRadicalElectrons()==1);
  delete m;
  
  // ------
  // this was sf.net bug 2787221.
  smi = "O=C1C(=O)C=C1";
  m = SmilesToMol(smi);
  TEST_ASSERT(m);
  TEST_ASSERT(m->getAtomWithIdx(1)->getIsAromatic());
  TEST_ASSERT(m->getBondBetweenAtoms(1,2)->getIsAromatic());
  delete m;


  BOOST_LOG(rdInfoLog) << "Finished" << std::endl;
}

void testSFIssue1942657()
{
  BOOST_LOG(rdInfoLog) << "-----------------------\n Testing sf.net issue 1942657 " << std::endl;
  RWMol *m;

  std::string smi;

  smi = "C[C](C)(C)(C)C";
  try{
    m = SmilesToMol(smi);
  } catch (MolSanitizeException &e){
    m=0;
  }
  TEST_ASSERT(!m);

  smi = "C[CH](C)(C)C";
  try{
    m = SmilesToMol(smi);
  } catch (MolSanitizeException &e){
    m=0;
  }
  TEST_ASSERT(!m);

  smi = "C[C](=C)(C)C";
  try{
    m = SmilesToMol(smi);
  } catch (MolSanitizeException &e){
    m=0;
  }
  TEST_ASSERT(!m);

  smi = "C[Si](=C)(=C)=C";
  try{
    m = SmilesToMol(smi);
  } catch (MolSanitizeException &e){
    m=0;
  }
  TEST_ASSERT(!m);


  
  BOOST_LOG(rdInfoLog) << "Finished" << std::endl;
}


void testSFIssue1968608()
{
  BOOST_LOG(rdInfoLog) << "-----------------------\n Testing sf.net issue 198608 " << std::endl;
  RWMol *m;

  std::string smi;

  smi = "C1CC1CC1CC1";
  m = SmilesToMol(smi);
  TEST_ASSERT(m->getRingInfo()->minAtomRingSize(0)==3);
  TEST_ASSERT(m->getRingInfo()->minAtomRingSize(3)==0);
  TEST_ASSERT(m->getRingInfo()->minBondRingSize(0)==3);
  TEST_ASSERT(m->getRingInfo()->minBondRingSize(3)==0);

  
  BOOST_LOG(rdInfoLog) << "Finished" << std::endl;
}

void testHybridization()
{
  BOOST_LOG(rdInfoLog) << "-----------------------\n Testing hybridization assignment " << std::endl;

  {
    RWMol *m;
    std::string smi="CCC";
    m = SmilesToMol(smi);
    TEST_ASSERT(m);
    TEST_ASSERT(m->getAtomWithIdx(1)->getHybridization()==Atom::SP3);
    TEST_ASSERT(m->getAtomWithIdx(0)->getHybridization()==Atom::SP3);
    delete m;
  }

  {
    RWMol *m;
    std::string smi="CNC";
    m = SmilesToMol(smi);
    TEST_ASSERT(m);
    TEST_ASSERT(m->getAtomWithIdx(1)->getHybridization()==Atom::SP3);
    TEST_ASSERT(m->getAtomWithIdx(0)->getHybridization()==Atom::SP3);
    delete m;
  }

  {
    RWMol *m;
    std::string smi="COC";
    m = SmilesToMol(smi);
    TEST_ASSERT(m);
    TEST_ASSERT(m->getAtomWithIdx(1)->getHybridization()==Atom::SP3);
    TEST_ASSERT(m->getAtomWithIdx(0)->getHybridization()==Atom::SP3);
    delete m;
  }

  {
    RWMol *m;
    std::string smi="C[C-2]C";
    m = SmilesToMol(smi);
    TEST_ASSERT(m);
    TEST_ASSERT(m->getAtomWithIdx(1)->getHybridization()==Atom::SP3);
    TEST_ASSERT(m->getAtomWithIdx(0)->getHybridization()==Atom::SP3);
    delete m;
  }

  {
    RWMol *m;
    std::string smi="C[CH-]C";
    m = SmilesToMol(smi);
    TEST_ASSERT(m);
    TEST_ASSERT(m->getAtomWithIdx(1)->getHybridization()==Atom::SP3);
    TEST_ASSERT(m->getAtomWithIdx(0)->getHybridization()==Atom::SP3);
    delete m;
  }

  {
    RWMol *m;
    std::string smi="C[CH]C";
    m = SmilesToMol(smi);
    TEST_ASSERT(m);
    TEST_ASSERT(m->getAtomWithIdx(1)->getHybridization()==Atom::SP3);
    TEST_ASSERT(m->getAtomWithIdx(0)->getHybridization()==Atom::SP3);
    delete m;
  }

  {
    RWMol *m;
    std::string smi="C[C]C";
    m = SmilesToMol(smi);
    TEST_ASSERT(m);
    TEST_ASSERT(m->getAtomWithIdx(1)->getHybridization()==Atom::SP3);
    TEST_ASSERT(m->getAtomWithIdx(0)->getHybridization()==Atom::SP3);
    delete m;
  }

  {
    RWMol *m;
    std::string smi="C[C-]C";
    m = SmilesToMol(smi);
    TEST_ASSERT(m);
    TEST_ASSERT(m->getAtomWithIdx(1)->getHybridization()==Atom::SP3);
    TEST_ASSERT(m->getAtomWithIdx(0)->getHybridization()==Atom::SP3);
    delete m;
  }

  {
    RWMol *m;
    std::string smi="C[CH+]C";
    m = SmilesToMol(smi);
    TEST_ASSERT(m);
    TEST_ASSERT(m->getAtomWithIdx(1)->getHybridization()==Atom::SP2);
    TEST_ASSERT(m->getAtomWithIdx(0)->getHybridization()==Atom::SP3);
    delete m;
  }

  {
    RWMol *m;
    std::string smi="CC=C";
    m = SmilesToMol(smi);
    TEST_ASSERT(m);
    TEST_ASSERT(m->getAtomWithIdx(1)->getHybridization()==Atom::SP2);
    TEST_ASSERT(m->getAtomWithIdx(0)->getHybridization()==Atom::SP3);
    delete m;
  }

  {
    RWMol *m;
    std::string smi="CN=C";
    m = SmilesToMol(smi);
    TEST_ASSERT(m);
    TEST_ASSERT(m->getAtomWithIdx(1)->getHybridization()==Atom::SP2);
    TEST_ASSERT(m->getAtomWithIdx(0)->getHybridization()==Atom::SP3);
    delete m;
  }

  {
    RWMol *m;
    std::string smi="C[C-]=C";
    m = SmilesToMol(smi);
    TEST_ASSERT(m);
    TEST_ASSERT(m->getAtomWithIdx(1)->getHybridization()==Atom::SP2);
    TEST_ASSERT(m->getAtomWithIdx(0)->getHybridization()==Atom::SP3);
    delete m;
  }

  {
    RWMol *m;
    std::string smi="C[C]=C";
    m = SmilesToMol(smi);
    TEST_ASSERT(m);
    TEST_ASSERT(m->getAtomWithIdx(1)->getHybridization()==Atom::SP2);
    TEST_ASSERT(m->getAtomWithIdx(0)->getHybridization()==Atom::SP3);
    delete m;
  }

  {
    RWMol *m;
    std::string smi="C[N+]=C";
    m = SmilesToMol(smi);
    TEST_ASSERT(m);
    TEST_ASSERT(m->getAtomWithIdx(1)->getHybridization()==Atom::SP2);
    TEST_ASSERT(m->getAtomWithIdx(0)->getHybridization()==Atom::SP3);
    delete m;
  }


  
  {
    RWMol *m;
    std::string smi="C#C";
    m = SmilesToMol(smi);
    TEST_ASSERT(m);
    TEST_ASSERT(m->getAtomWithIdx(1)->getHybridization()==Atom::SP);
    delete m;
  }

  {
    RWMol *m;
    std::string smi="C#[C-]";
    m = SmilesToMol(smi);
    TEST_ASSERT(m);
    TEST_ASSERT(m->getAtomWithIdx(1)->getHybridization()==Atom::SP);
    delete m;
  }

  {
    RWMol *m;
    std::string smi="C#[C]";
    m = SmilesToMol(smi);
    TEST_ASSERT(m);
    TEST_ASSERT(m->getAtomWithIdx(1)->getHybridization()==Atom::SP);
    delete m;
  }

  {
    RWMol *m;
    std::string smi="C[O]";
    m = SmilesToMol(smi);
    TEST_ASSERT(m);
    TEST_ASSERT(m->getAtomWithIdx(1)->getHybridization()==Atom::SP3);
    delete m;
  }

  {
    RWMol *m;
    std::string smi="C[N-]";
    m = SmilesToMol(smi);
    TEST_ASSERT(m);
    TEST_ASSERT(m->getAtomWithIdx(1)->getHybridization()==Atom::SP3);
    delete m;
  }

  BOOST_LOG(rdInfoLog) << "Finished" << std::endl;
}

void testSFNetIssue2196817() {
  BOOST_LOG(rdInfoLog) << "-----------------------\n Testing sf.net issue 2196817: handling of aromatic dummies" << std::endl;

  {
    std::string pathName=getenv("RDBASE");
    pathName += "/Code/GraphMol/test_data/";
    RWMol *m = MolFileToMol(pathName+"dummyArom.mol");
    TEST_ASSERT(m);
    TEST_ASSERT(m->getAtomWithIdx(0)->getAtomicNum()==0);
    TEST_ASSERT(m->getAtomWithIdx(0)->getIsAromatic()==true);

    MolOps::Kekulize(*m);
    TEST_ASSERT(m->getBondBetweenAtoms(0,1)->getBondType()==Bond::SINGLE);
    TEST_ASSERT(m->getBondBetweenAtoms(0,4)->getBondType()==Bond::SINGLE);
      
    delete m;
  }
  
  {
    std::string smi="*1cncc1";
    RWMol *m = SmilesToMol(smi);
    TEST_ASSERT(m);
    TEST_ASSERT(m->getAtomWithIdx(0)->getAtomicNum()==0);
    TEST_ASSERT(m->getBondWithIdx(0)->getIsAromatic()==true);
    delete m;
  }
  
  {
    std::string smi="*1C=NC=C1";
    RWMol *m = SmilesToMol(smi);
    TEST_ASSERT(m);
    TEST_ASSERT(m->getAtomWithIdx(0)->getAtomicNum()==0);
    TEST_ASSERT(m->getBondWithIdx(0)->getIsAromatic()==true);
    delete m;
  }

  {
    // case where all must be ignored:
    std::string smi="c1*ccc1-c1*ccc1-c1*ccc1";
    RWMol *m = SmilesToMol(smi);
    TEST_ASSERT(m);
    delete m;
  }
  
  {
    std::string smi="c1*[nH]*c1";
    RWMol *m = SmilesToMol(smi);
    TEST_ASSERT(m);
    smi=MolToSmiles(*m);
    TEST_ASSERT(smi=="[*]1cc[*][nH]1");
    delete m;
    smi="c1***c1";
    m = SmilesToMol(smi);
    TEST_ASSERT(m);
    smi=MolToSmiles(*m);
    TEST_ASSERT(smi=="[*]1:[*]cc[*]:1");
    delete m;
    smi="c:1:*:*:*:*1";
    m = SmilesToMol(smi);
    TEST_ASSERT(m);
    smi=MolToSmiles(*m);
    TEST_ASSERT(smi=="[*]1:[*]:[*]c[*]:1");

    delete m;
    smi="*:1:*:*:*:*:1";
    m = SmilesToMol(smi);
    TEST_ASSERT(m);
    smi=MolToSmiles(*m);
    TEST_ASSERT(smi=="[*]1:[*]:[*]:[*]:[*]:1");
    delete m;
  }
  
  {
    std::string smi="c1*[nH]cc1-c1*[nH]cc1-c1*ccc1";
    RWMol *m = SmilesToMol(smi);
    TEST_ASSERT(m);
    delete m;
    smi="c1*[nH]cc1-c1*ccc1-c1*[nH]cc1";
    m = SmilesToMol(smi);
    TEST_ASSERT(m);
    delete m;
    smi="c1*ccc1-c1*[nH]cc1-c1*[nH1]cc1";
    m = SmilesToMol(smi);
    TEST_ASSERT(m);
    delete m;
  }
  
  {
    std::string smi="c1*[nH]cc1-c1*[nH]cc1-c1*[nH]cc1";
    RWMol *m = SmilesToMol(smi);
    TEST_ASSERT(m);
    delete m;
  }
  
  {
    std::string smi="c1ccc(C2CC(n4cc[*]c4=C2))cc1";
    RWMol *m = SmilesToMol(smi);
    TEST_ASSERT(m);
    TEST_ASSERT(m->getBondBetweenAtoms(0,1)->getIsAromatic());
    TEST_ASSERT(m->getBondBetweenAtoms(0,14)->getIsAromatic());
    TEST_ASSERT(m->getBondBetweenAtoms(0,1)->getBondType()==Bond::AROMATIC);
    TEST_ASSERT(m->getBondBetweenAtoms(0,14)->getBondType()==Bond::AROMATIC);
    MolOps::Kekulize(*m);
    TEST_ASSERT(!m->getBondBetweenAtoms(0,1)->getIsAromatic());
    TEST_ASSERT(!m->getBondBetweenAtoms(0,14)->getIsAromatic());
    TEST_ASSERT(m->getBondBetweenAtoms(0,1)->getBondType()==Bond::DOUBLE||
                m->getBondBetweenAtoms(0,14)->getBondType()==Bond::DOUBLE);
    MolOps::setAromaticity(*m);
    TEST_ASSERT(m->getBondBetweenAtoms(0,1)->getIsAromatic());
    TEST_ASSERT(m->getBondBetweenAtoms(0,14)->getIsAromatic());
    TEST_ASSERT(m->getBondBetweenAtoms(0,1)->getBondType()==Bond::AROMATIC);
    TEST_ASSERT(m->getBondBetweenAtoms(0,14)->getBondType()==Bond::AROMATIC);
    delete m;
  }
  
  BOOST_LOG(rdInfoLog) << "Finished" << std::endl;
}


void testSFNetIssue2208994() {
  BOOST_LOG(rdInfoLog) << "-----------------------\n Testing sf.net issue 2208994 : kekulization error" << std::endl;

  {
    std::string smi="Cn1ccc(=O)n1C";
    RWMol *m = SmilesToMol(smi);
    TEST_ASSERT(m);
    TEST_ASSERT(m->getAtomWithIdx(1)->getIsAromatic()==true);
    TEST_ASSERT(m->getBondWithIdx(1)->getIsAromatic()==true);

    delete m;
  }
  
  {
    std::string smi="c:1:c:c:c:c:c1";
    RWMol *m = SmilesToMol(smi);
    TEST_ASSERT(m);
    TEST_ASSERT(m->getAtomWithIdx(1)->getIsAromatic()==true);
    TEST_ASSERT(m->getBondWithIdx(1)->getIsAromatic()==true);

    delete m;
  }
  
  {
    std::string smi="c1:c:c:c:c:c:1";
    RWMol *m = SmilesToMol(smi);
    TEST_ASSERT(m);
    TEST_ASSERT(m->getAtomWithIdx(1)->getIsAromatic()==true);
    TEST_ASSERT(m->getBondWithIdx(1)->getIsAromatic()==true);

    delete m;
  }
  
  BOOST_LOG(rdInfoLog) << "Finished" << std::endl;
}

void testSFNetIssue2313979() {
  BOOST_LOG(rdInfoLog) << "-----------------------\n Testing sf.net issue 2313979: aromaticity assignment hangs " << std::endl;
  {
    std::string pathName=getenv("RDBASE");
    pathName += "/Code/GraphMol/test_data/";
    SDMolSupplier suppl(pathName+"Issue2313979.sdf",false);

    while(!suppl.atEnd()){
      ROMol *m=suppl.next();
      TEST_ASSERT(m);
      std::string nm;
      m->getProp("_Name",nm);
      BOOST_LOG(rdInfoLog) << "   Doing molecule: "<<nm<< std::endl;
      
      BOOST_LOG(rdInfoLog) << "     This should finish in a few seconds.  >>>" << std::endl;
      MolOps::sanitizeMol(*(RWMol *)m);
      delete m;
      BOOST_LOG(rdInfoLog) << "   <<< Done." << std::endl;
    }

  }
  
  BOOST_LOG(rdInfoLog) << "Finished" << std::endl;
}



void testSFNetIssue2316677() {
  BOOST_LOG(rdInfoLog) << "-----------------------\n Testing sf.net issue 2316677 : canonicalization error" << std::endl;
  {
    std::string pathName=getenv("RDBASE");
    pathName += "/Code/GraphMol/test_data/";
    RWMol *m = MolFileToMol(pathName+"Issue2316677.mol");
    TEST_ASSERT(m);
    std::string smi=MolToSmiles(*m,true);
    std::cerr<<"smi: "<<smi<<std::endl;
    TEST_ASSERT(smi=="Cc1ccc(S(=O)(=O)/N=C2\\CC(=N\\C(C)(C)C)/C2=N\\C(C)(C)C)cc1");
  }

  BOOST_LOG(rdInfoLog) << "Finished" << std::endl;
}

void testSanitizeNonringAromatics() {
  BOOST_LOG(rdInfoLog) << "-----------------------\n Testing sf.net issue 2830244: make sure that non-ring aromatic atoms generate errors:" << std::endl;
  {
    std::string smi="c-C";
    
    RWMol *m = SmilesToMol(smi,0,false);
    bool ok=false;
    try {
      MolOps::Kekulize(*m);
    } catch (MolSanitizeException &vee){
      ok=true;
    }
    TEST_ASSERT(ok);
    delete m;
  }
  {
    std::string smi="c-C";
    
    RWMol *m = SmilesToMol(smi,0,false);
    bool ok=false;
    unsigned int opThatFailed;
    try {
      MolOps::sanitizeMol(*m,opThatFailed);
    } catch (MolSanitizeException &vee){
      ok=true;
    }
    TEST_ASSERT(ok);
    TEST_ASSERT(opThatFailed==MolOps::SANITIZE_KEKULIZE);
    delete m;
  }
  
  BOOST_LOG(rdInfoLog) << "Finished" << std::endl;
}


void testSFNetIssue2951221() {
  BOOST_LOG(rdInfoLog) << "-----------------------\n Testing sf.net issue 2951221 : hydrogens added with bad coordinates" << std::endl;
  {
    std::string pathName=getenv("RDBASE");
    pathName += "/Code/GraphMol/test_data/";
    RWMol *m = MolFileToMol(pathName+"Issue2951221.1.mol");
    TEST_ASSERT(m);
    ROMol *m2 = MolOps::addHs(*m,false,true);
    TEST_ASSERT(m2);
    delete m;
    TEST_ASSERT(m2->getNumAtoms(false)==12);
    RDGeom::Point3D coords[4];
    coords[0]= m2->getConformer().getAtomPos(2);
    coords[1]= m2->getConformer().getAtomPos(0);
    coords[2]= m2->getConformer().getAtomPos(1);
    coords[3]= m2->getConformer().getAtomPos(9);
    double dot=(coords[3]-coords[0]).dotProduct((coords[1]-coords[0]).crossProduct(coords[2]-coords[0]));
    TEST_ASSERT(dot>1.0);
  }

  {
    std::string pathName=getenv("RDBASE");
    pathName += "/Code/GraphMol/test_data/";
    RWMol *m = MolFileToMol(pathName+"Issue2951221.2.mol");
    TEST_ASSERT(m);
    ROMol *m2 = MolOps::addHs(*m,false,true);
    TEST_ASSERT(m2);
    delete m;
    TEST_ASSERT(m2->getNumAtoms(false)==5);
    MolOps::assignChiralTypesFrom3D(*m2);
    MolOps::assignStereochemistry(*m2,true,true);
    TEST_ASSERT(m2->getAtomWithIdx(1)->hasProp("_CIPCode"));
    std::string cip;
    m2->getAtomWithIdx(1)->getProp("_CIPCode",cip);
    TEST_ASSERT(cip=="S");
  }
  {
    std::string pathName=getenv("RDBASE");
    pathName += "/Code/GraphMol/test_data/";
    RWMol *m = MolFileToMol(pathName+"Issue2951221.3.mol");
    TEST_ASSERT(m);
    ROMol *m2 = MolOps::addHs(*m,false,true);
    TEST_ASSERT(m2);
    delete m;
    TEST_ASSERT(m2->getNumAtoms(false)==5);
    MolOps::assignChiralTypesFrom3D(*m2);
    MolOps::assignStereochemistry(*m2,true,true);
    TEST_ASSERT(m2->getAtomWithIdx(1)->hasProp("_CIPCode"));
    std::string cip;
    m2->getAtomWithIdx(1)->getProp("_CIPCode",cip);
    TEST_ASSERT(cip=="R");
  }

  BOOST_LOG(rdInfoLog) << "Finished" << std::endl;
}

void testSFNetIssue2952255() {
  BOOST_LOG(rdInfoLog) << "-----------------------\n Testing sf.net issue 2952255 : bad assignment of radicals to early elements" << std::endl;
  {
    std::string smi="[C](C)(C)C";
    RWMol *m = SmilesToMol(smi);
    TEST_ASSERT(m);
    TEST_ASSERT(m->getAtomWithIdx(0)->getNumRadicalElectrons()==1);
    delete m;
  }
  {
    std::string smi="[C](C)C";
    RWMol *m = SmilesToMol(smi);
    TEST_ASSERT(m);
    TEST_ASSERT(m->getAtomWithIdx(0)->getNumRadicalElectrons()==2);
    delete m;
  }
  {
    std::string smi="[CH](C)C";
    RWMol *m = SmilesToMol(smi);
    TEST_ASSERT(m);
    TEST_ASSERT(m->getAtomWithIdx(0)->getNumRadicalElectrons()==1);
    delete m;
  }
  {
    std::string smi="[CH+](C)C";
    RWMol *m = SmilesToMol(smi);
    TEST_ASSERT(m);
    TEST_ASSERT(m->getAtomWithIdx(0)->getNumRadicalElectrons()==0);
    delete m;
  }
  {
    std::string smi="[C-](C)C";
    RWMol *m = SmilesToMol(smi);
    TEST_ASSERT(m);
    TEST_ASSERT(m->getAtomWithIdx(0)->getNumRadicalElectrons()==1);
    delete m;
  }
  // {
  //   std::string smi="[C+](C)(C)(C)C";
  //   RWMol *m = SmilesToMol(smi);
  //   TEST_ASSERT(m);
  //   TEST_ASSERT(m->getAtomWithIdx(0)->getNumRadicalElectrons()==1);
  //   delete m;
  // }
  {
    std::string smi="C(C)(C)(C)C";
    RWMol *m = SmilesToMol(smi);
    TEST_ASSERT(m);
    TEST_ASSERT(m->getAtomWithIdx(0)->getNumRadicalElectrons()==0);
    delete m;
  }
  {
    std::string smi="[N](C)C";
    RWMol *m = SmilesToMol(smi);
    TEST_ASSERT(m);
    TEST_ASSERT(m->getAtomWithIdx(0)->getNumRadicalElectrons()==1);
    delete m;
  }
  {
    std::string smi="[N+](C)(C)C";
    RWMol *m = SmilesToMol(smi);
    TEST_ASSERT(m);
    TEST_ASSERT(m->getAtomWithIdx(0)->getNumRadicalElectrons()==1);
    delete m;
  }
  {
    std::string smi="[Cl]";
    RWMol *m = SmilesToMol(smi);
    TEST_ASSERT(m);
    TEST_ASSERT(m->getAtomWithIdx(0)->getNumRadicalElectrons()==1);
    delete m;
  }
  {
    std::string smi="[Cl-]";
    RWMol *m = SmilesToMol(smi);
    TEST_ASSERT(m);
    TEST_ASSERT(m->getAtomWithIdx(0)->getNumRadicalElectrons()==0);
    delete m;
  }
  {
    std::string smi="[Cl]C";
    RWMol *m = SmilesToMol(smi);
    TEST_ASSERT(m);
    TEST_ASSERT(m->getAtomWithIdx(0)->getNumRadicalElectrons()==0);
    delete m;
  }
  {
    std::string smi="[Na]";
    RWMol *m = SmilesToMol(smi);
    TEST_ASSERT(m);
    TEST_ASSERT(m->getAtomWithIdx(0)->getNumRadicalElectrons()==1);
    delete m;
  }
  {
    std::string smi="[Na+]";
    RWMol *m = SmilesToMol(smi);
    TEST_ASSERT(m);
    TEST_ASSERT(m->getAtomWithIdx(0)->getNumRadicalElectrons()==0);
    delete m;
  }
  {
    std::string smi="[Na]C";
    RWMol *m = SmilesToMol(smi);
    TEST_ASSERT(m);
    TEST_ASSERT(m->getAtomWithIdx(0)->getNumRadicalElectrons()==0);
    delete m;
  }
  {
    std::string smi="[Mg+]C";
    RWMol *m = SmilesToMol(smi);
    TEST_ASSERT(m);
    TEST_ASSERT(m->getAtomWithIdx(0)->getNumRadicalElectrons()==0);
    delete m;
  }
  {
    std::string smi="[Mg]C";
    RWMol *m = SmilesToMol(smi);
    TEST_ASSERT(m);
    TEST_ASSERT(m->getAtomWithIdx(0)->getNumRadicalElectrons()==1);
    delete m;
  }
  {
    std::string smi="[Mg+]";
    RWMol *m = SmilesToMol(smi);
    TEST_ASSERT(m);
    TEST_ASSERT(m->getAtomWithIdx(0)->getNumRadicalElectrons()==1);
    delete m;
  }
  {
    std::string smi="[Mg+2]";
    RWMol *m = SmilesToMol(smi);
    TEST_ASSERT(m);
    TEST_ASSERT(m->getAtomWithIdx(0)->getNumRadicalElectrons()==0);
    delete m;
  }
  BOOST_LOG(rdInfoLog) << "Finished" << std::endl;
}

void testSFNetIssue3185548() {
  BOOST_LOG(rdInfoLog) << "-----------------------\n Testing sf.net issue 3185548 : problems with SSSR code" << std::endl;

  {
    std::string pathName=getenv("RDBASE");
    pathName += "/Code/GraphMol/test_data/";
    BOOST_LOG(rdInfoLog) << "  Starting file read 1" << std::endl;
    RWMol *m = MolFileToMol(pathName+"Issue3185548.mol");
    BOOST_LOG(rdInfoLog) << "  finished" << std::endl;
    TEST_ASSERT(m);
  }

  
  {
    std::string pathName=getenv("RDBASE");
    pathName += "/Code/GraphMol/test_data/";
    BOOST_LOG(rdInfoLog) << "  Starting file read 2" << std::endl;
    RWMol *m = MolFileToMol(pathName+"Issue3185548.2.mol");
    BOOST_LOG(rdInfoLog) << "  finished" << std::endl;
    TEST_ASSERT(m);

    m->getRingInfo()->reset();
    unsigned int nsssr;
    VECT_INT_VECT sssrs;
    nsssr=MolOps::findSSSR(*m,sssrs);
    TEST_ASSERT(nsssr=48);
    nsssr=MolOps::symmetrizeSSSR(*m,sssrs);
    TEST_ASSERT(nsssr=56);    
  }

  
  BOOST_LOG(rdInfoLog) << "Finished" << std::endl;
}

void testSFNetIssue3349243(){
  BOOST_LOG(rdInfoLog) << "-------------------------------------" << std::endl;
  BOOST_LOG(rdInfoLog) << "Testing Issue 3349243" << std::endl;
  {
    std::string smi="c1cccc[n+]1";
    RWMol *m=SmilesToMol(smi);
    TEST_ASSERT(m);
    MolOps::Kekulize(*m);
    // just finishing is good
    TEST_ASSERT(m->getBondWithIdx(0)->getBondType()!=Bond::AROMATIC);
    delete m;
  }

  BOOST_LOG(rdInfoLog) << "\tdone" << std::endl;
}

void testFastFindRings(){
  BOOST_LOG(rdInfoLog) << "-------------------------------------" << std::endl;
  BOOST_LOG(rdInfoLog) << "Testing fast find rings" << std::endl;
  {
    std::string smi="CCC";
    RWMol *m=SmilesToMol(smi,0,0);
    TEST_ASSERT(m);
    MolOps::fastFindRings(*m);
    TEST_ASSERT(m->getRingInfo());
    TEST_ASSERT(m->getRingInfo()->isInitialized());
    TEST_ASSERT(m->getRingInfo()->numRings()==0);
    delete m;
  }
  {
    std::string smi="C1CC1";
    RWMol *m=SmilesToMol(smi,0,0);
    TEST_ASSERT(m);
    MolOps::fastFindRings(*m);
    TEST_ASSERT(m->getRingInfo());
    TEST_ASSERT(m->getRingInfo()->isInitialized());
    TEST_ASSERT(m->getRingInfo()->numRings()==1);
    delete m;
  }

  {
    std::string smi="CC1CC1";
    RWMol *m=SmilesToMol(smi,0,0);
    TEST_ASSERT(m);
    MolOps::fastFindRings(*m);
    TEST_ASSERT(m->getRingInfo());
    TEST_ASSERT(m->getRingInfo()->isInitialized());
    TEST_ASSERT(m->getRingInfo()->numRings()==1);
    delete m;
  }

  {
    std::string smi="C1CC1.C1CC1";
    RWMol *m=SmilesToMol(smi,0,0);
    TEST_ASSERT(m);
    MolOps::fastFindRings(*m);
    TEST_ASSERT(m->getRingInfo());
    TEST_ASSERT(m->getRingInfo()->isInitialized());
    TEST_ASSERT(m->getRingInfo()->numRings()==2);
    delete m;
  }
  {
    std::string smi="C1C(C)C1";
    RWMol *m=SmilesToMol(smi,0,0);
    TEST_ASSERT(m);
    MolOps::fastFindRings(*m);
    TEST_ASSERT(m->getRingInfo());
    TEST_ASSERT(m->getRingInfo()->isInitialized());
    TEST_ASSERT(m->getRingInfo()->numRings()==1);
    delete m;
  }
  {
    std::string smi="c1c(=O)nc2[nH]cnn2c1O";
    RWMol *m=SmilesToMol(smi,0,0);
    TEST_ASSERT(m);
    MolOps::fastFindRings(*m);
    TEST_ASSERT(m->getRingInfo());
    TEST_ASSERT(m->getRingInfo()->isInitialized());
    TEST_ASSERT(m->getRingInfo()->numRings()==2);
    delete m;
  }
  BOOST_LOG(rdInfoLog) << "\tdone" << std::endl;
}


void testSFNetIssue3487473(){
  BOOST_LOG(rdInfoLog) << "-------------------------------------" << std::endl;
  BOOST_LOG(rdInfoLog) << "Testing Issue 3487473" << std::endl;
  {
    std::string smi="C*C";
    RWMol *m=SmilesToMol(smi);
    TEST_ASSERT(m);
    TEST_ASSERT(m->getAtomWithIdx(1)->getHybridization()==Atom::UNSPECIFIED);
    delete m;
  }

  {
    std::string smi="C*C";
    RWMol *m = SmartsToMol(smi);
    TEST_ASSERT(m);
    m->updatePropertyCache(false);
    MolOps::setConjugation(*m);
    TEST_ASSERT(m->getAtomWithIdx(1)->getHybridization()==Atom::UNSPECIFIED);
    delete m;
  }

  BOOST_LOG(rdInfoLog) << "\tdone" << std::endl;
}

void testSFNetIssue3480481(){
  BOOST_LOG(rdInfoLog) << "-------------------------------------" << std::endl;
  BOOST_LOG(rdInfoLog) << "Testing Issue 3480481" << std::endl;
  {
    std::string pathName=getenv("RDBASE");
    pathName += "/Code/GraphMol/test_data/";
    RWMol *m = MolFileToMol(pathName+"Issue3480481.mol");
    TEST_ASSERT(m);
    TEST_ASSERT(m->getAtomWithIdx(0)->getIsAromatic()==true);
    TEST_ASSERT(m->getAtomWithIdx(0)->getExplicitValence()==4);
    TEST_ASSERT(m->getAtomWithIdx(0)->getImplicitValence()==0);
    TEST_ASSERT(m->getAtomWithIdx(0)->getFormalCharge()==-1);
    delete m;
  }

  BOOST_LOG(rdInfoLog) << "\tdone" << std::endl;
}


void aamatchtest(std::string smi1,std::string smi2,bool shouldMatch,int idx1,int idx2){
  RWMol *m1=SmilesToMol(smi1);
  RWMol *m2=SmilesToMol(smi2);
  TEST_ASSERT(m1);
  TEST_ASSERT(m2);
  //std::cerr<<"   "<<smi1<<" "<<smi2<<std::endl;
  TEST_ASSERT(m2->getAtomWithIdx(idx2)->Match(m1->getAtomWithIdx(idx1))==shouldMatch);
  delete m1;
  delete m2;
}

void testAtomAtomMatch(){
  BOOST_LOG(rdInfoLog) << "-------------------------------------" << std::endl;
  BOOST_LOG(rdInfoLog) << "Testing Atom-Atom matching behavior" << std::endl;
  /* Here's what we're testing:

     | Molecule | Query   | Match |
     | CCO      | CCO     | Yes   |
     | CC[O-]   | CCO     | Yes   |
     | CCO      | CC[O-]  | No    |
     | CC[O-]   | CC[O-]  | Yes   |
     | CC[O-]   | CC[OH]  | Yes   |
     | CCOC     | CC[OH]  | Yes   |
     | CCOC     | CCO     | Yes   |
     | CCC      | CCC     | Yes   |
     | CC[14C]  | CCC     | Yes   |
     | CCC      | CC[14C] | No    |
     | CC[14C]  | CC[14C] | Yes   |
     | OCO      | C       | Yes   |
     | OCO      | [CH2]   | Yes   |
     | OCO      | [CH3]   | Yes   |
     | O[CH2]O  | C       | Yes   |
     | O[CH2]O  | [CH2]   | Yes   |
     | OCO      | [CH]    | Yes   |

     This is a large superset of issue 3495370

  */

  aamatchtest("CCO","O",true,2,0);
  aamatchtest("CC[O-]","O",true,2,0);
  aamatchtest("CCO","[O-]",false,2,0);
  aamatchtest("CC[O-]","[O-]",true,2,0);
  aamatchtest("CC[O-]","[OH]",true,2,0);
  aamatchtest("CCOC","[OH]",true,2,0);
  aamatchtest("CCOC","O",true,2,0);
  aamatchtest("CCC","C",true,2,0);
  aamatchtest("CC[14C]","C",true,2,0);
  aamatchtest("CCC","[14C]",false,2,0);
  aamatchtest("CC[14C]","[14C]",true,2,0);
  aamatchtest("CC[13C]","[14C]",false,2,0);
  aamatchtest("OCO","C",true,1,0);
  aamatchtest("OCO","[CH]",true,1,0);
  aamatchtest("OCO","[CH2]",true,1,0);
  aamatchtest("OCO","[CH3]",true,1,0);
  aamatchtest("O[CH2]O","C",true,1,0);
  aamatchtest("O[CH2]O","[CH]",true,1,0);
  aamatchtest("O[CH2]O","[CH2]",true,1,0);
  aamatchtest("O[CH2]O","[CH3]",true,1,0);
  aamatchtest("CC","*",false,1,0);
  aamatchtest("C*","*",true,1,0);
  aamatchtest("C[1*]","*",true,1,0);
  aamatchtest("C[1*]","[1*]",true,1,0);
  aamatchtest("C*","[1*]",true,1,0);
  aamatchtest("C[2*]","[1*]",false,1,0);

  BOOST_LOG(rdInfoLog) << "\tdone" << std::endl;
}


void testSFNetIssue3525076(){
  BOOST_LOG(rdInfoLog) << "-------------------------------------" << std::endl;
  BOOST_LOG(rdInfoLog) << "Testing Issue 3525076" << std::endl;
  {
    std::string pathName=getenv("RDBASE");
    pathName += "/Code/GraphMol/test_data/";
    RWMol *m = MolFileToMol(pathName+"Issue3525076.sdf");
    TEST_ASSERT(m);
    TEST_ASSERT(m->getBondWithIdx(18)->getIsAromatic()==false);
    TEST_ASSERT(m->getBondWithIdx(18)->getBondType()==Bond::SINGLE);
    MolOps::Kekulize(*m);
    TEST_ASSERT(m->getBondWithIdx(18)->getIsAromatic()==false);
    TEST_ASSERT(m->getBondWithIdx(18)->getBondType()==Bond::SINGLE);
    MolOps::sanitizeMol(*m);
    TEST_ASSERT(m->getBondWithIdx(18)->getIsAromatic()==false);
    TEST_ASSERT(m->getBondWithIdx(18)->getBondType()==Bond::SINGLE);
    delete m;
  }

  BOOST_LOG(rdInfoLog) << "\tdone" << std::endl;
}

void testBasicCanon(){
  BOOST_LOG(rdInfoLog) << "-------------------------------------" << std::endl;
  BOOST_LOG(rdInfoLog) << "Testing canonicalization basics" << std::endl;
  // these are all cases that were problematic at one time or another during
  // the canonicalization rewrite.
#if 1
  {
    std::string smi="FC1C(=C/Cl)\\C1";
    RWMol *m = SmilesToMol(smi);
    TEST_ASSERT(m);
    TEST_ASSERT(m->getBondBetweenAtoms(2,3)->getBondType()==Bond::DOUBLE);
    TEST_ASSERT(m->getBondBetweenAtoms(2,3)->getStereo()==Bond::STEREOZ);

    //std::cerr<<"-------------\n";
    std::string csmi1=MolToSmiles(*m,true);
    //std::cerr<<csmi1<<std::endl;
    RWMol *m2 = SmilesToMol(csmi1);
    TEST_ASSERT(m2);

    MatchVectType mv;
    TEST_ASSERT(SubstructMatch(*m,*m2,mv));
    std::map<int,int> mmap;
    for(MatchVectType::const_iterator mvit=mv.begin();mvit!=mv.end();++mvit){
      mmap[mvit->second]=mvit->first;
    }
    TEST_ASSERT(m2->getBondBetweenAtoms(mmap[2],mmap[3])->getBondType()==Bond::DOUBLE);
    TEST_ASSERT(m2->getBondBetweenAtoms(mmap[2],mmap[3])->getStereo()==Bond::STEREOZ);

    
    //std::cerr<<"-------------\n";
    std::string csmi2=MolToSmiles(*m2,true);
    //std::cerr<<csmi1<<"\n"<<csmi2<<"\n-------------\n"<<std::endl;
    TEST_ASSERT(csmi1==csmi2);
    delete m;
    delete m2;
  }



  {
    std::string smi="CC1(C)C2CCC1(C)C(=O)/C2=C\\C(N=N/c1ccccc1)=N/Nc1ccccc1";
    RWMol *m = SmilesToMol(smi);
    TEST_ASSERT(m);
    TEST_ASSERT(m->getBondBetweenAtoms(10,11)->getBondType()==Bond::DOUBLE);
    TEST_ASSERT(m->getBondBetweenAtoms(10,11)->getStereo()==Bond::STEREOZ);
    TEST_ASSERT(m->getBondBetweenAtoms(12,21)->getBondType()==Bond::DOUBLE);
    TEST_ASSERT(m->getBondBetweenAtoms(12,21)->getStereo()==Bond::STEREOE);
    TEST_ASSERT(m->getBondBetweenAtoms(13,14)->getBondType()==Bond::DOUBLE);
    TEST_ASSERT(m->getBondBetweenAtoms(13,14)->getStereo()==Bond::STEREONONE);
    //std::cerr<<"-------------\n";
    std::string csmi1=MolToSmiles(*m,true);

    RWMol *m2 = SmilesToMol(csmi1);
    TEST_ASSERT(m2);

    MatchVectType mv;
    TEST_ASSERT(SubstructMatch(*m,*m2,mv));
    std::map<int,int> mmap;
    for(MatchVectType::const_iterator mvit=mv.begin();mvit!=mv.end();++mvit){
      mmap[mvit->second]=mvit->first;
    }
    TEST_ASSERT(m2->getBondBetweenAtoms(mmap[10],mmap[11])->getBondType()==Bond::DOUBLE);
    TEST_ASSERT(m2->getBondBetweenAtoms(mmap[10],mmap[11])->getStereo()==Bond::STEREOZ);
    TEST_ASSERT(m2->getBondBetweenAtoms(mmap[12],mmap[21])->getBondType()==Bond::DOUBLE);
    TEST_ASSERT(m2->getBondBetweenAtoms(mmap[12],mmap[21])->getStereo()==Bond::STEREOE);
    TEST_ASSERT(m2->getBondBetweenAtoms(mmap[13],mmap[14])->getBondType()==Bond::DOUBLE);
    TEST_ASSERT(m2->getBondBetweenAtoms(mmap[13],mmap[14])->getStereo()==Bond::STEREONONE);
    
    //std::cerr<<"-------------\n";
    std::string csmi2=MolToSmiles(*m2,true);
    //std::cerr<<csmi1<<"\n"<<csmi2<<"\n-------------\n"<<std::endl;
    TEST_ASSERT(csmi1==csmi2);
    delete m;
    delete m2;
  }


  {
    std::string smi="COc1ccc(OC)c2[nH]c(=O)cc(C)c21";
    RWMol *m = SmilesToMol(smi);
    TEST_ASSERT(m);
    //std::cerr<<"-------------\n";
    std::string csmi1=MolToSmiles(*m,true);
    delete m;
    m = SmilesToMol(csmi1);
    TEST_ASSERT(m);
    //std::cerr<<"-------------\n";
    std::string csmi2=MolToSmiles(*m,true);
    //std::cerr<<csmi1<<"\n"<<csmi2<<"\n-------------\n"<<std::endl;
    TEST_ASSERT(csmi1==csmi2);
    delete m;
  }
  {
    std::string smi="COc1cc(C)c(C(=O)[O-])cc1OC";
    RWMol *m = SmilesToMol(smi);
    TEST_ASSERT(m);
    //std::cerr<<"-------------\n";
    std::string csmi1=MolToSmiles(*m,true);
    delete m;
    m = SmilesToMol(csmi1);
    TEST_ASSERT(m);
    //std::cerr<<"-------------\n";
    std::string csmi2=MolToSmiles(*m,true);
    //std::cerr<<csmi1<<"\n"<<csmi2<<"\n-------------\n"<<std::endl;
    TEST_ASSERT(csmi1==csmi2);
    delete m;
  }
  {
    std::string smi="COc1ccc(C(=O)OC(c2ccc(OC)cc2)C(C)O)cc1";
    RWMol *m = SmilesToMol(smi);
    TEST_ASSERT(m);
    //std::cerr<<"-------------\n";
    std::string csmi1=MolToSmiles(*m,true);
    delete m;
    m = SmilesToMol(csmi1);
    TEST_ASSERT(m);
    //std::cerr<<"-------------\n";
    std::string csmi2=MolToSmiles(*m,true);
    //std::cerr<<csmi1<<"\n"<<csmi2<<"\n-------------\n"<<std::endl;
    TEST_ASSERT(csmi1==csmi2);
    delete m;
  }
  {
    std::string smi="CC(C)C1CCC(C)=CC1=NNC(N)=O";
    RWMol *m = SmilesToMol(smi);
    TEST_ASSERT(m);
    //std::cerr<<"-------------\n";
    std::string csmi1=MolToSmiles(*m,true);
    delete m;
    m = SmilesToMol(csmi1);
    TEST_ASSERT(m);
    //std::cerr<<"-------------\n";
    std::string csmi2=MolToSmiles(*m,true);
    //std::cerr<<csmi1<<"\n"<<csmi2<<"\n-------------\n"<<std::endl;
    TEST_ASSERT(csmi1==csmi2);
    delete m;
  }
  {
    std::string smi="COCCNC(=O)c1ccccc1N1C(=O)C2(C)c3[nH]c4ccccc4c3CCN2C1=O";
    RWMol *m = SmilesToMol(smi);
    TEST_ASSERT(m);
    //std::cerr<<"-------------\n";
    std::string csmi1=MolToSmiles(*m,true);
    delete m;
    m = SmilesToMol(csmi1);
    TEST_ASSERT(m);
    //std::cerr<<"-------------\n";
    std::string csmi2=MolToSmiles(*m,true);
    //std::cerr<<csmi1<<"\n"<<csmi2<<"\n-------------\n"<<std::endl;
    TEST_ASSERT(csmi1==csmi2);
    delete m;
  }
  {
    std::string smi="Cc1c(Br)cc(Br)cc1C(F)(F)F";
    RWMol *m = SmilesToMol(smi);
    TEST_ASSERT(m);
    //std::cerr<<"-------------\n";
    std::string csmi1=MolToSmiles(*m,true);
    delete m;
    m = SmilesToMol(csmi1);
    TEST_ASSERT(m);
    //std::cerr<<"-------------\n";
    std::string csmi2=MolToSmiles(*m,true);
    //std::cerr<<csmi1<<"\n"<<csmi2<<"\n-------------\n"<<std::endl;
    TEST_ASSERT(csmi1==csmi2);
    delete m;
  }
  {
    std::string pathName=getenv("RDBASE");
    pathName += "/Code/GraphMol/test_data/";
    RWMol *m = MolFileToMol(pathName+"zinc4235774a.mol");
    TEST_ASSERT(m);
    TEST_ASSERT(m->getBondBetweenAtoms(1,2)->getBondType()==Bond::DOUBLE);
    TEST_ASSERT(m->getBondBetweenAtoms(1,2)->getStereo()==Bond::STEREOZ);
    TEST_ASSERT(m->getBondBetweenAtoms(7,8)->getBondType()==Bond::DOUBLE);
    TEST_ASSERT(m->getBondBetweenAtoms(7,8)->getStereo()==Bond::STEREOZ);
    std::string smi=MolToSmiles(*m,true);
    //std::cerr<<"SMILES: "<<smi<<std::endl;
    RWMol *m2 = SmilesToMol(smi);
    MatchVectType mv;
    TEST_ASSERT(SubstructMatch(*m,*m2,mv));
    std::map<int,int> mmap;
    for(MatchVectType::const_iterator mvit=mv.begin();mvit!=mv.end();++mvit){
      mmap[mvit->second]=mvit->first;
    }
    TEST_ASSERT(m2->getBondBetweenAtoms(mmap[1],mmap[2])->getBondType()==Bond::DOUBLE);    
    TEST_ASSERT(m2->getBondBetweenAtoms(mmap[7],mmap[8])->getBondType()==Bond::DOUBLE);        
    TEST_ASSERT(m2->getBondBetweenAtoms(mmap[1],mmap[2])->getStereo()==Bond::STEREOZ);
    TEST_ASSERT(m2->getBondBetweenAtoms(mmap[7],mmap[8])->getStereo()==Bond::STEREOZ);
  }
  {
    std::string pathName=getenv("RDBASE");
    pathName += "/Code/GraphMol/test_data/";
    RWMol *m = MolFileToMol(pathName+"zinc4235774.mol");
    TEST_ASSERT(m);
    TEST_ASSERT(m->getBondBetweenAtoms(4,5)->getBondType()==Bond::DOUBLE);
    TEST_ASSERT(m->getBondBetweenAtoms(4,5)->getStereo()==Bond::STEREOZ);
    TEST_ASSERT(m->getBondBetweenAtoms(14,15)->getBondType()==Bond::DOUBLE);
    TEST_ASSERT(m->getBondBetweenAtoms(14,15)->getStereo()==Bond::STEREOZ);
    std::string smi=MolToSmiles(*m,true);
    RWMol *m2 = SmilesToMol(smi);
    MatchVectType mv;
    TEST_ASSERT(SubstructMatch(*m,*m2,mv));
    std::map<int,int> mmap;
    for(MatchVectType::const_iterator mvit=mv.begin();mvit!=mv.end();++mvit){
      mmap[mvit->second]=mvit->first;
    }
    TEST_ASSERT(m2->getBondBetweenAtoms(mmap[4],mmap[5])->getBondType()==Bond::DOUBLE);    
    TEST_ASSERT(m2->getBondBetweenAtoms(mmap[14],mmap[15])->getBondType()==Bond::DOUBLE);        
    TEST_ASSERT(m2->getBondBetweenAtoms(mmap[4],mmap[5])->getStereo()==Bond::STEREOZ);
    TEST_ASSERT(m2->getBondBetweenAtoms(mmap[14],mmap[15])->getStereo()==Bond::STEREOZ);
  }
#endif

  {
    std::string pathName=getenv("RDBASE");
    pathName += "/Code/GraphMol/test_data/";
    RWMol *m = MolFileToMol(pathName+"zinc3850436piece.mol");
    TEST_ASSERT(m);
    std::string csmi1=MolToSmiles(*m,true);
    delete m;
    m = SmilesToMol(csmi1);
    //std::cerr<<"-------------\n";
    std::string csmi2=MolToSmiles(*m,true);
    //std::cerr<<csmi1<<"\n"<<csmi2<<"\n-------------\n"<<std::endl;
    TEST_ASSERT(csmi1==csmi2);
    delete m;
  }
  {
    std::string pathName=getenv("RDBASE");
    pathName += "/Code/GraphMol/test_data/";
    RWMol *m = MolFileToMol(pathName+"zinc13403961piece.mol");
    TEST_ASSERT(m);
    TEST_ASSERT(m->getBondBetweenAtoms(1,2)->getBondType()==Bond::DOUBLE);
    TEST_ASSERT(m->getBondBetweenAtoms(1,2)->getStereo()==Bond::STEREOZ);
    TEST_ASSERT(m->getBondBetweenAtoms(3,7)->getBondType()==Bond::DOUBLE);
    TEST_ASSERT(m->getBondBetweenAtoms(3,7)->getStereo()==Bond::STEREOE);
    TEST_ASSERT(m->getBondBetweenAtoms(4,5)->getBondType()==Bond::DOUBLE);
    TEST_ASSERT(m->getBondBetweenAtoms(4,5)->getStereo()==Bond::STEREOE);
    std::string csmi1=MolToSmiles(*m,true);
    //std::cerr<<"SMI1: "<<csmi1<<std::endl;
    RWMol *m2 = SmilesToMol(csmi1);
    MatchVectType mv;
    TEST_ASSERT(SubstructMatch(*m,*m2,mv));
    std::map<int,int> mmap;
    for(MatchVectType::const_iterator mvit=mv.begin();mvit!=mv.end();++mvit){
      mmap[mvit->second]=mvit->first;
    }

    TEST_ASSERT(m2->getBondBetweenAtoms(mmap[1],mmap[2])->getBondType()==Bond::DOUBLE);
    TEST_ASSERT(m2->getBondBetweenAtoms(mmap[1],mmap[2])->getStereo()==Bond::STEREOZ);
    TEST_ASSERT(m2->getBondBetweenAtoms(mmap[3],mmap[7])->getBondType()==Bond::DOUBLE);
    TEST_ASSERT(m2->getBondBetweenAtoms(mmap[3],mmap[7])->getStereo()==Bond::STEREOE);
    TEST_ASSERT(m2->getBondBetweenAtoms(mmap[4],mmap[5])->getBondType()==Bond::DOUBLE);
    TEST_ASSERT(m2->getBondBetweenAtoms(mmap[4],mmap[5])->getStereo()==Bond::STEREOE);

    //std::cerr<<"-------------\n";
    std::string csmi2=MolToSmiles(*m2,true);
    //std::cerr<<csmi1<<"\n"<<csmi2<<"\n-------------\n"<<std::endl;
    TEST_ASSERT(csmi1==csmi2);
    delete m;
  }
  {
    std::string smi="C\\N=c1/s/c(=N\\Cl)/c/1=N/F";
    RWMol *m = SmilesToMol(smi);
    TEST_ASSERT(m);
    //std::cerr<<"-------------\n";
    std::string csmi1=MolToSmiles(*m,true);
    delete m;
    m = SmilesToMol(csmi1);
    TEST_ASSERT(m);
    //std::cerr<<"-------------\n";
    std::string csmi2=MolToSmiles(*m,true);
    //std::cerr<<csmi1<<"\n"<<csmi2<<"\n-------------\n"<<std::endl;
    TEST_ASSERT(csmi1==csmi2);
    delete m;
  }
  {
    std::string smi="Cc1ccc(S(=O)(=O)/N=c2sc(=N\\C(C)(C)C)/c\\2=N/C(C)(C)C)cc1";
    RWMol *m = SmilesToMol(smi);
    TEST_ASSERT(m);
    //std::cerr<<"-------------\n";
    std::string csmi1=MolToSmiles(*m,true);
    delete m;
    m = SmilesToMol(csmi1);
    TEST_ASSERT(m);
    //std::cerr<<"-------------\n";
    std::string csmi2=MolToSmiles(*m,true);
    //std::cerr<<csmi1<<"\n"<<csmi2<<"\n-------------\n"<<std::endl;
    TEST_ASSERT(csmi1==csmi2);
    delete m;
  }
  {
    std::string pathName=getenv("RDBASE");
    pathName += "/Code/GraphMol/test_data/";
    RWMol *m = MolFileToMol(pathName+"zinc6624278.mol");
    TEST_ASSERT(m);
    TEST_ASSERT(m->getBondBetweenAtoms(21,13)->getBondType()==Bond::DOUBLE);
    TEST_ASSERT(m->getBondBetweenAtoms(21,13)->getStereo()==Bond::STEREOE);
    TEST_ASSERT(m->getBondBetweenAtoms(5,12)->getBondType()==Bond::DOUBLE);
    TEST_ASSERT(m->getBondBetweenAtoms(5,12)->getStereo()==Bond::STEREOZ);

    std::string csmi1=MolToSmiles(*m,true);
    //std::cerr<<"SMI1: "<<csmi1<<std::endl;
    RWMol *m2 = SmilesToMol(csmi1);
    MatchVectType mv;
    TEST_ASSERT(SubstructMatch(*m,*m2,mv));
    std::map<int,int> mmap;
    for(MatchVectType::const_iterator mvit=mv.begin();mvit!=mv.end();++mvit){
      mmap[mvit->second]=mvit->first;
    }

    TEST_ASSERT(m2->getBondBetweenAtoms(mmap[21],mmap[13])->getBondType()==Bond::DOUBLE);
    TEST_ASSERT(m2->getBondBetweenAtoms(mmap[21],mmap[13])->getStereo()==Bond::STEREOE);
    TEST_ASSERT(m2->getBondBetweenAtoms(mmap[5],mmap[12])->getBondType()==Bond::DOUBLE);
    TEST_ASSERT(m2->getBondBetweenAtoms(mmap[5],mmap[12])->getStereo()==Bond::STEREOZ);

    //std::cerr<<"-------------\n";
    std::string csmi2=MolToSmiles(*m2,true);
    //std::cerr<<csmi1<<"\n"<<csmi2<<"\n-------------\n"<<std::endl;
    TEST_ASSERT(csmi1==csmi2);
    delete m2;

    std::string tsmi=MolToSmiles(*m,true,false,7,false);
    //std::cerr<<"-------------\n";
    //std::cerr<<"T:\n"<<tsmi<<"\n-------------\n"<<std::endl;
    m2 = SmilesToMol(tsmi);
    TEST_ASSERT(SubstructMatch(*m,*m2,mv));
    mmap.clear();
    for(MatchVectType::const_iterator mvit=mv.begin();mvit!=mv.end();++mvit){
      mmap[mvit->second]=mvit->first;
    }
    TEST_ASSERT(m2->getBondBetweenAtoms(mmap[21],mmap[13])->getBondType()==Bond::DOUBLE);
    TEST_ASSERT(m2->getBondBetweenAtoms(mmap[21],mmap[13])->getStereo()==Bond::STEREOE);
    TEST_ASSERT(m2->getBondBetweenAtoms(mmap[5],mmap[12])->getBondType()==Bond::DOUBLE);
    TEST_ASSERT(m2->getBondBetweenAtoms(mmap[5],mmap[12])->getStereo()==Bond::STEREOZ);
    
    //std::cerr<<"-------------\n";
    csmi2=MolToSmiles(*m2,true);
    //std::cerr<<csmi1<<"\n"<<csmi2<<"\n-------------\n"<<std::endl;
    TEST_ASSERT(csmi1==csmi2);
    delete m2;
    
    delete m;

    
  }
  {
    std::string smi="F/C=C/C=C(C)/C=C/Cl";
    RWMol *m = SmilesToMol(smi);
    TEST_ASSERT(m);
    TEST_ASSERT(m->getBondBetweenAtoms(1,2)->getBondType()==Bond::DOUBLE);
    TEST_ASSERT(m->getBondBetweenAtoms(1,2)->getStereo()==Bond::STEREOE);
    TEST_ASSERT(m->getBondBetweenAtoms(3,4)->getBondType()==Bond::DOUBLE);
    TEST_ASSERT(m->getBondBetweenAtoms(3,4)->getStereo()==Bond::STEREOE);
    TEST_ASSERT(m->getBondBetweenAtoms(6,7)->getBondType()==Bond::DOUBLE);
    TEST_ASSERT(m->getBondBetweenAtoms(6,7)->getStereo()==Bond::STEREOE);



    std::string tsmi=MolToSmiles(*m,true,false,3,false);
    //std::cerr<<"-------------\n";
    //std::cerr<<"T:\n"<<tsmi<<"\n-------------\n"<<std::endl;
    RWMol *m2 = SmilesToMol(tsmi);
    MatchVectType mv;
    TEST_ASSERT(SubstructMatch(*m,*m2,mv));
    std::map<int,int> mmap;
    mmap.clear();
    for(MatchVectType::const_iterator mvit=mv.begin();mvit!=mv.end();++mvit){
      mmap[mvit->second]=mvit->first;
    }
    TEST_ASSERT(m2->getBondBetweenAtoms(mmap[1],mmap[2])->getBondType()==Bond::DOUBLE);
    TEST_ASSERT(m2->getBondBetweenAtoms(mmap[1],mmap[2])->getStereo()==Bond::STEREOE);
    TEST_ASSERT(m2->getBondBetweenAtoms(mmap[3],mmap[4])->getBondType()==Bond::DOUBLE);
    TEST_ASSERT(m2->getBondBetweenAtoms(mmap[3],mmap[4])->getStereo()==Bond::STEREOE);
    TEST_ASSERT(m2->getBondBetweenAtoms(mmap[6],mmap[7])->getBondType()==Bond::DOUBLE);
    TEST_ASSERT(m2->getBondBetweenAtoms(mmap[6],mmap[7])->getStereo()==Bond::STEREOE);

    
    std::string csmi1=MolToSmiles(*m,true);
    //std::cerr<<"SMI1: "<<csmi1<<std::endl;
    //std::cerr<<"-------------\n";
    std::string csmi2=MolToSmiles(*m2,true);
    //std::cerr<<csmi1<<"\n"<<csmi2<<"\n-------------\n"<<std::endl;
    TEST_ASSERT(csmi1==csmi2);

    delete m2;
    delete m;
  }

  {
    // this was issue 3528556
    std::string smi="N12.N13.C24.C35.C46.C56";
    RWMol *m = SmilesToMol(smi);
    TEST_ASSERT(m);
    std::string csmi=MolToSmiles(*m,true);
    delete m;
    m = SmilesToMol(csmi);
    TEST_ASSERT(m);
    smi=MolToSmiles(*m,true);
    TEST_ASSERT(csmi==smi);
  }
  {
    // this was issue 3526831
    std::string smi="CO/N=C/C(=C(\\O)/c1ccc(Cl)cc1)/C=N\\OC";
    RWMol *m = SmilesToMol(smi);
    TEST_ASSERT(m);
    std::string csmi=MolToSmiles(*m,true);
    delete m;
    m = SmilesToMol(csmi);
    TEST_ASSERT(m);
    smi=MolToSmiles(*m,true);
    TEST_ASSERT(csmi==smi);
  }

  
  BOOST_LOG(rdInfoLog) << "\tdone" << std::endl;
}


void testSFNetIssue3549146() {
  BOOST_LOG(rdInfoLog) << "-----------------------\n Testing sf.net issue 3549146: problems after mergeQueryHs" << std::endl;

  {
    std::string pathName=getenv("RDBASE");
    pathName += "/Code/GraphMol/test_data/";
    RWMol *m = MolFileToMol(pathName+"Issue3549146.mol",true,false);
    TEST_ASSERT(m);
    TEST_ASSERT(m->getNumAtoms()==16);
    ROMol *m2 = MolOps::mergeQueryHs(*m);
    TEST_ASSERT(m2);
    TEST_ASSERT(m2->getNumAtoms()==13);
    TEST_ASSERT(!(m2->getRingInfo()->isInitialized()));
    delete m;
    delete m2;
  }
  {
    std::string smi="CCC.C";
    RWMol *m = SmilesToMol(smi);
    TEST_ASSERT(m);
    TEST_ASSERT(m->getNumAtoms()==4);
    TEST_ASSERT((m->getRingInfo()->isInitialized()));
    m->addBond(1,3,Bond::SINGLE);
    TEST_ASSERT((m->getRingInfo()->isInitialized()));
    m->addBond(0,2,Bond::SINGLE);
    TEST_ASSERT(!(m->getRingInfo()->isInitialized()));

    delete m;
  }
  {
    std::string smi="C1CC1C";
    RWMol *m = SmilesToMol(smi);
    TEST_ASSERT(m);
    TEST_ASSERT(m->getNumAtoms()==4);
    TEST_ASSERT((m->getRingInfo()->isInitialized()));
    m->removeBond(2,3);
    TEST_ASSERT(!(m->getRingInfo()->isInitialized()));
    delete m;
  }
  {
    std::string smi="C1CC1C";
    RWMol *m = SmilesToMol(smi);
    TEST_ASSERT(m);
    TEST_ASSERT(m->getNumAtoms()==4);
    TEST_ASSERT((m->getRingInfo()->isInitialized()));
    m->removeAtom(3);
    TEST_ASSERT(!(m->getRingInfo()->isInitialized()));
    delete m;
  }

  BOOST_LOG(rdInfoLog) << "Finished" << std::endl;
}


void testSFNetIssue249() {
  BOOST_LOG(rdInfoLog) << "-----------------------\n Testing sf.net issue 249: finding rings consumes all memory" << std::endl;

  {
    std::string smi="Cc1cc2cc(c1)C(=O)NCc1cc-3cc(CNC(=O)c4cc(C)cc(c4)C(=O)NCc4cc(cc(CNC2=O)c4O)-c2cc4CNC(=O)c5cc(C)cc(c5)C(=O)NCc5cc-3cc(CNC(=O)c3cc(C)cc(c3)C(=O)NCc(c2)c4O)c5O)c1O";
    ROMol *m = SmilesToMol(smi,0,0);
    TEST_ASSERT(m);
    TEST_ASSERT(m->getNumAtoms()==88);
    m->updatePropertyCache(false);
    std::cerr<<"starting ring finding"<<std::endl;
    MolOps::findSSSR(*m);
    std::cerr<<"done"<<std::endl;    
    
    delete m;
  }

  {
    std::string smi="CCCOc1c2CNC(=O)c3cc(cc(c3)C(=O)NCc3cc4cc(CNC(=O)c5cc(C(=O)NCc1cc(c2)c1cc2CNC(=O)c6cc(cc(c6)C(=O)NCc6cc4cc(CNC(=O)c4cc(C(=O)NCc(c1)c2OCCC)cc(c4)C(=O)NC(COCCC(=O)O)(COCCC(=O)O)COCCC(=O)O)c6OCCC)C(=O)NC(COCCC(=O)O)(COCCC(=O)O)COCCC(=O)O)cc(c5)C(=O)NC(COCCC(=O)O)(COCCC(=O)O)COCCC(=O)O)c3OCCC)C(=O)NC(COCCC(=O)O)(COCCC(=O)O)COCCC(=O)O";
    ROMol *m = SmilesToMol(smi,0,0);
    TEST_ASSERT(m);
    TEST_ASSERT(m->getNumAtoms()==196);
    m->updatePropertyCache(false);
    std::cerr<<"starting ring finding"<<std::endl;
    MolOps::findSSSR(*m);
    std::cerr<<"done"<<std::endl;    
    
    delete m;
  }

  {
    std::string smi="CCn1nnc(c1)CN=C(C1CC2C3CCC4C5C3C3C6C2C2C1C1CCC7C(C1)C1C8C9C7C(C(=O)O)C(C(=O)O)C7C9C(C9C8C8C%10C1C1C(C2C2C6C6C%11C3C(C5)C3C(C(=O)O)C5C%12CC9C9C8C8C(C%10)C%10C%13C(C%14C(C2C1C(=O)O)C6C1C2C%11C3C3C5C(C5C%12C9C(C8CC%10)CC5)C(CC3C2C(C(C1C%14CC%13C(=NCc1nnn(c1)CC)O)C(=O)O)C(=O)O)C(=NCc1nnn(c1)CC)O)C(=O)O)C(=O)O)CC1C(C4C(CC71)C(=NCc1nnn(c1)CC)O)C(=O)O)O";
    ROMol *m = SmilesToMol(smi,0,0);
    TEST_ASSERT(m);
    TEST_ASSERT(m->getNumAtoms()==167);
    m->updatePropertyCache(false);
    std::cerr<<"starting ring finding"<<std::endl;
    MolOps::findSSSR(*m);
    std::cerr<<"done"<<std::endl;    
    delete m;
  }

  {
    std::string smi="C/C=N/c1ccc(cc1)c1cc2cc(c1)c1ccc(cc1)N=Cc1ccc(cc1)c1cc(cc(c1)c1ccc(cc1)C)c1ccc(cc1)C=Nc1ccc(cc1)c1cc(cc(c1)c1ccc(cc1)/N=C/C)c1ccc(cc1)N=Cc1ccc(cc1)c1cc(c3ccc(C=Nc4ccc(c5cc6c7ccc(N=Cc8ccc(c9cc(c%10ccc(C=Nc%11ccc2cc%11)cc%10)cc(c9)c2ccc(cc2)C=Nc2ccc(cc2)c2cc(cc(c2)c2ccc(cc2)N=Cc2ccc(cc2)c2cc(cc(c2)c2ccc(cc2)C)c2ccc(cc2)C=Nc2ccc(cc2)c2cc(c9ccc(N=Cc%10ccc(c%11cc(c%12ccc(C=Nc%13ccc(c(c6)c5)cc%13)cc%12)cc(c%11)c5ccc(cc5)C)cc%10)cc9)cc(c2)c2ccc(cc2)/N=C/C)c2ccc(cc2)/N=C/C)cc8)cc7)cc4)cc3)cc(c1)c1ccc(cc1)C";
    RWMol *m = SmilesToMol(smi,0,0);
    TEST_ASSERT(m);
    TEST_ASSERT(m->getNumAtoms()==278);
    std::cerr<<"starting sanitization"<<std::endl;
    MolOps::sanitizeMol(*m);
    std::cerr<<"done"<<std::endl;    
    delete m;
  }

  {
    std::string smi="COc1cc2ccc1n1c(=O)n(c3ccc(cc3OC)c3ccc(c(c3)OC)n3c(=O)n(c4ccc(cc4OC)c4ccc(c(c4)OC)n4c(=O)n(c5ccc(cc5OC)c5ccc(n6c(=O)n(c7ccc(c8ccc(n9c(=O)n(c%10ccc(c%11ccc(n%12c(=O)n(c%13ccc2cc%13OC)c(=O)n(c%12=O)c2ccc(cc2OC)C)c(OC)c%11)cc%10OC)c(=O)n(c9=O)c2ccc(cc2OC)C)c(OC)c8)cc7OC)c(=O)n(c6=O)c2ccc(cc2OC)C)c(c5)OC)c(=O)n(c4=O)c2ccc(cc2OC)C)c(=O)n(c3=O)c2ccc(cc2OC)C)c(=O)n(c1=O)c1ccc(cc1OC)C";
    RWMol *m = SmilesToMol(smi,0,0);
    TEST_ASSERT(m);
    TEST_ASSERT(m->getNumAtoms()==204);
    std::cerr<<"starting sanitization"<<std::endl;
    MolOps::sanitizeMol(*m);
    std::cerr<<"done"<<std::endl;    
    delete m;
  }


  BOOST_LOG(rdInfoLog) << "Finished" << std::endl;
}

void testSFNetIssue256() {
  BOOST_LOG(rdInfoLog) << "-----------------------\n Testing sf.net issue 256: bad atom counts" << std::endl;

  {
    std::string smi="*CC[H]";
    ROMol *m = SmilesToMol(smi,0,0);
    TEST_ASSERT(m);
    m->updatePropertyCache(false);
    TEST_ASSERT(m->getNumAtoms()==4);
    TEST_ASSERT(m->getNumAtoms(false)==8);
    TEST_ASSERT(m->getNumHeavyAtoms()==2);    
    delete m;
  }
  {
    std::string smi="*CC[2H]";
    ROMol *m = SmilesToMol(smi);
    TEST_ASSERT(m);
    TEST_ASSERT(m->getNumAtoms()==4);
    TEST_ASSERT(m->getNumAtoms(false)==8);
    TEST_ASSERT(m->getNumHeavyAtoms()==2);    
    delete m;
  }


  BOOST_LOG(rdInfoLog) << "Finished" << std::endl;
}

void testSFNetIssue266() {
  BOOST_LOG(rdInfoLog) << "-----------------------\n Testing sf.net issue 266: ring finding error" << std::endl;

  {
    std::string pathName=getenv("RDBASE");
    pathName += "/Code/GraphMol/test_data/";
    RWMol *m = MolFileToMol(pathName+"Issue266.mol",false);
    TEST_ASSERT(m);
    TEST_ASSERT(m->getNumAtoms()==19);
    TEST_ASSERT(m->getNumBonds()==25);
    std::cerr<<"starting ring finding"<<std::endl;
    MolOps::findSSSR(*m);
    std::cerr<<"done"<<std::endl;    
    TEST_ASSERT(m->getRingInfo()->numRings()==(m->getNumBonds()-m->getNumAtoms()+1));
    delete m;
  }

  BOOST_LOG(rdInfoLog) << "Finished" << std::endl;
}

#if 0
void testSFNetIssue272() {
  BOOST_LOG(rdInfoLog) << "-----------------------\n Testing sf.net issue 272: removing two-coordinate Hs" << std::endl;

  {
    std::string smi="C[H-]C";
    ROMol *m = SmilesToMol(smi);
    TEST_ASSERT(m);
    TEST_ASSERT(m->getNumAtoms()==3);
    delete m;
  }
  {
    std::string smi="C[H].C";
    ROMol *m = SmilesToMol(smi);
    TEST_ASSERT(m);
    TEST_ASSERT(m->getNumAtoms()==2);
    delete m;
  }

  BOOST_LOG(rdInfoLog) << "Finished" << std::endl;
}
#endif


void testGitHubIssue8()
{
  BOOST_LOG(rdInfoLog) << "-----------------------\n Testing Github issue 8 (impact of removeAtom on bond stereo atoms)" << std::endl;
  {
    std::string smi= "Cl/C=C/Cl";
    RWMol *m = SmilesToMol(smi);
    TEST_ASSERT(m);
    MolOps::assignStereochemistry(*m);
    TEST_ASSERT(m->getBondWithIdx(1)->getStereoAtoms().size()==2);
    m->removeAtom((unsigned int)0);
    TEST_ASSERT(m->getBondWithIdx(1)->getStereoAtoms().size()==0);
    delete m;
  }
  {
    std::string smi= "CC/C=C/Cl";
    RWMol *m = SmilesToMol(smi);
    TEST_ASSERT(m);
    MolOps::assignStereochemistry(*m);
    INT_VECT &sas=m->getBondWithIdx(2)->getStereoAtoms();
    TEST_ASSERT(sas.size()==2);
    TEST_ASSERT(std::find(sas.begin(),sas.end(),1)!=sas.end());
    m->removeAtom((unsigned int)0);
    TEST_ASSERT(m->getBondWithIdx(1)->getStereoAtoms().size()==2);
    TEST_ASSERT(std::find(sas.begin(),sas.end(),0)!=sas.end());
    TEST_ASSERT(std::find(sas.begin(),sas.end(),1)==sas.end());
    delete m;
  }
  {
    std::string smi= "C/C=C/CC";
    RWMol *m = SmilesToMol(smi);
    TEST_ASSERT(m);
    MolOps::assignStereochemistry(*m);
    INT_VECT &sas=m->getBondWithIdx(1)->getStereoAtoms();
    TEST_ASSERT(sas.size()==2);
    TEST_ASSERT(std::find(sas.begin(),sas.end(),0)!=sas.end());
    TEST_ASSERT(std::find(sas.begin(),sas.end(),3)!=sas.end());
    m->removeAtom((unsigned int)4);
    TEST_ASSERT(m->getBondWithIdx(1)->getStereoAtoms().size()==2);
    TEST_ASSERT(std::find(sas.begin(),sas.end(),0)!=sas.end());
    TEST_ASSERT(std::find(sas.begin(),sas.end(),3)!=sas.end());
    delete m;
  }

  BOOST_LOG(rdInfoLog) << "Finished" << std::endl;
}

void testGitHubIssue42()
{
  BOOST_LOG(rdInfoLog) << "-----------------------\n Testing Github issue 42 (impact of removeAtom on atom stereochem)" << std::endl;
  {
    std::string smi= "CCN1CCN(c2cc3[nH]c(C(=O)[C@@]4(CC)CC[C@](C)(O)CC4)nc3cc2Cl)CC1";
    RWMol *m = SmilesToMol(smi);
    TEST_ASSERT(m);
    int indices[]={29, 28, 27, 26, 25, 24, 8, 7, 6, 5, 4, 3, 2, 1, 0,-1};
    for(unsigned int i=0;indices[i]>-1;++i){
      m->removeAtom((unsigned int)indices[i]);
    }
    smi=MolToSmiles(*m,true);
    std::cerr<<"smiles: "<<smi<<std::endl;
    delete m;
  }
  BOOST_LOG(rdInfoLog) << "Finished" << std::endl;
}

void testGitHubIssue65()
{
  BOOST_LOG(rdInfoLog) << "-----------------------\n Testing Github issue 65 (kekulization of boron-containing aromatic rings)" << std::endl;
  {
    std::string smi= "C[B-]1=CC=CC=C1";
    RWMol *m = SmilesToMol(smi);
    TEST_ASSERT(m);
    TEST_ASSERT(m->getAtomWithIdx(1)->getIsAromatic());
    TEST_ASSERT(m->getBondWithIdx(1)->getIsAromatic());

    m->debugMol(std::cerr);
    MolOps::Kekulize(*m);

    
    delete m;
  }
  BOOST_LOG(rdInfoLog) << "Finished" << std::endl;
}

<<<<<<< HEAD
void testBareHs()
{
  BOOST_LOG(rdInfoLog) << "-----------------------\n Testing handling of bare hs" << std::endl;
  {
    RWMol m;
    m.addAtom(new Atom(1));
    MolOps::sanitizeMol(m);
    TEST_ASSERT(m.getNumAtoms()==1);
    TEST_ASSERT(m.getAtomWithIdx(0)->getNumImplicitHs()==1);
  }
  {
    RWMol m;
    m.addAtom(new Atom(1));
    m.getAtomWithIdx(0)->setFormalCharge(1);
    MolOps::sanitizeMol(m);
    TEST_ASSERT(m.getNumAtoms()==1);
    TEST_ASSERT(m.getAtomWithIdx(0)->getNumImplicitHs()==0);
  }
  {
    RWMol m;
    m.addAtom(new Atom(1));
    m.getAtomWithIdx(0)->setFormalCharge(-1);
    MolOps::sanitizeMol(m);
    TEST_ASSERT(m.getNumAtoms()==1);
    TEST_ASSERT(m.getAtomWithIdx(0)->getNumImplicitHs()==0);
  }
=======
void testGitHubIssue72()
{
  BOOST_LOG(rdInfoLog) << "-----------------------\n Testing Github issue 72 (problems with bad benzothiazolium structure)" << std::endl;
  {
    std::string pathName=getenv("RDBASE");
    pathName += "/Code/GraphMol/test_data/";
    RWMol *m = MolFileToMol(pathName+"github72.mol");
    TEST_ASSERT(m);
    TEST_ASSERT(!m->getBondBetweenAtoms(0,8)->getIsAromatic());
    TEST_ASSERT(m->getBondBetweenAtoms(1,6)->getIsAromatic());
    delete m;
  }

  {
    std::string pathName=getenv("RDBASE");
    pathName += "/Code/GraphMol/test_data/";
    RWMol *m = MolFileToMol(pathName+"github72.2.mol");
    TEST_ASSERT(m);
    TEST_ASSERT(m->getBondBetweenAtoms(0,8)->getIsAromatic());
    TEST_ASSERT(m->getBondBetweenAtoms(1,6)->getIsAromatic());
    delete m;
  }
  {
    std::string pathName=getenv("RDBASE");
    pathName += "/Code/GraphMol/test_data/";
    RWMol *m = MolFileToMol(pathName+"github72.3.mol");
    TEST_ASSERT(m);
    TEST_ASSERT(!m->getBondBetweenAtoms(0,8)->getIsAromatic());
    TEST_ASSERT(m->getBondBetweenAtoms(1,6)->getIsAromatic());

    std::string smi=MolToSmiles(*m,true);
    delete m;
    m = SmilesToMol(smi);
    TEST_ASSERT(m);

    
    delete m;
  }

>>>>>>> c38cac10
  BOOST_LOG(rdInfoLog) << "Finished" << std::endl;
}

int main(){
  RDLog::InitLogs();
  //boost::logging::enable_logs("rdApp.debug");

#if 1
  test1();
  test2();
  test3();
  test4();
  test5();
  //test6();
  test7();
  test8();
  test9();
  test10();
  test11();
  test12();
  testIssue183();
  testIssue188();
  testIssue189();
  testShortestPath();
  testIssue190();
  testIssue211();
  testIssue210();
  testIssue212();
  testAddHsCoords();
  testAddConformers();
  testSanitOps();
  testIssue252();
  testIssue276();
  testHsAndAromaticity();
  testSFIssue1694023();
  testSFIssue1719053();
  testSFIssue1811276();
  testSFIssue1836576();
  testChiralityAndRemoveHs();
  testSFIssue1894348();
  testSFIssue1942657();
  testSFIssue1968608();
  testHybridization();
  testSFNetIssue2196817();
  testSFNetIssue2208994();
  testSFNetIssue2313979();
  testSFNetIssue2316677();
  testSFNetIssue2951221();
  testSFNetIssue3185548();
  testSFNetIssue3349243();
  testFastFindRings();
  testSanitizeNonringAromatics();  
  testAtomAtomMatch();
  testSFNetIssue3349243();
  testBasicCanon();
  testSFNetIssue3549146();
  testSFNetIssue249();
  testSFNetIssue256();
  testSFNetIssue266();
  testSFNetIssue266();
  //testSFNetIssue272();
  testGitHubIssue8();
  testGitHubIssue42();
  testGitHubIssue65();
<<<<<<< HEAD
  testSFNetIssue2952255();
  testAromaticityEdges();
#endif
  testBareHs();
=======
  testGitHubIssue72();
>>>>>>> c38cac10

  return 0;
}

<|MERGE_RESOLUTION|>--- conflicted
+++ resolved
@@ -4254,7 +4254,6 @@
   BOOST_LOG(rdInfoLog) << "Finished" << std::endl;
 }
 
-<<<<<<< HEAD
 void testBareHs()
 {
   BOOST_LOG(rdInfoLog) << "-----------------------\n Testing handling of bare hs" << std::endl;
@@ -4281,7 +4280,9 @@
     TEST_ASSERT(m.getNumAtoms()==1);
     TEST_ASSERT(m.getAtomWithIdx(0)->getNumImplicitHs()==0);
   }
-=======
+  BOOST_LOG(rdInfoLog) << "Finished" << std::endl;
+}
+
 void testGitHubIssue72()
 {
   BOOST_LOG(rdInfoLog) << "-----------------------\n Testing Github issue 72 (problems with bad benzothiazolium structure)" << std::endl;
@@ -4321,7 +4322,6 @@
     delete m;
   }
 
->>>>>>> c38cac10
   BOOST_LOG(rdInfoLog) << "Finished" << std::endl;
 }
 
@@ -4386,14 +4386,11 @@
   testGitHubIssue8();
   testGitHubIssue42();
   testGitHubIssue65();
-<<<<<<< HEAD
   testSFNetIssue2952255();
   testAromaticityEdges();
 #endif
   testBareHs();
-=======
   testGitHubIssue72();
->>>>>>> c38cac10
 
   return 0;
 }
