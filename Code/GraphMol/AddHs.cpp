--- conflicted
+++ resolved
@@ -355,13 +355,7 @@
         if(atom->getAtomicNum()==1){
           bool removeIt=false;
 
-<<<<<<< HEAD
-          if(!atom->getIsotope()){
-=======
-          if(atom->hasProp("isImplicit")){
-            removeIt=true;
-          } else if(!implicitOnly && !atom->getIsotope() && atom->getDegree()==1){
->>>>>>> 50bc499c
+          if(!atom->getIsotope() && atom->getDegree()==1){
             ROMol::ADJ_ITER begin,end;
             boost::tie(begin,end) = res->getAtomNeighbors(atom);
             if(res->getAtomWithIdx(*begin)->getAtomicNum() != 1){
