--- conflicted
+++ resolved
@@ -186,11 +186,7 @@
 std::string process_details(const std::string &details, int &width, int &height,
                             int &offsetx, int &offsety, std::string &legend,
                             std::vector<int> &atomIds,
-<<<<<<< HEAD
-                            std::vector<int> &bondIds) {
-=======
                             std::vector<int> &bondIds, bool &kekulize) {
->>>>>>> 0cbbc563
   rj::Document doc;
   doc.Parse(details.c_str());
   if (!doc.IsObject()) return "Invalid JSON";
