//
//  Copyright (C) 2004-2024 Greg Landrum and other RDKit contributors
//
//   @@ All Rights Reserved @@
//  This file is part of the RDKit.
//  The contents are covered by the terms of the BSD license
//  which is included in the file license.txt, found at the root
//  of the RDKit source tree.
//
#include "BoundsMatrix.h"
#include "DistGeomUtils.h"
#include "DistViolationContribs.h"
#include "ChiralViolationContribs.h"
#include "FourthDimContribs.h"
#include <Numerics/Matrix.h>
#include <Numerics/SymmMatrix.h>
#include <Numerics/Vector.h>
#include <RDGeneral/Invariant.h>
#include <Numerics/EigenSolvers/PowerEigenSolver.h>
#include <RDGeneral/utils.h>
#include <ForceField/ForceField.h>
#include <ForceField/UFF/DistanceConstraint.h>
#include <ForceField/UFF/AngleConstraint.h>
#include <ForceField/UFF/Inversion.h>
#include <GraphMol/ForceFieldHelpers/CrystalFF/TorsionPreferences.h>
#include <GraphMol/ForceFieldHelpers/CrystalFF/TorsionAngleM6.h>
#include <GraphMol/DistGeomHelpers/Embedder.h>
#include <boost/dynamic_bitset.hpp>
#include <ForceField/MMFF/Nonbonded.h>

namespace DistGeom {
const double EIGVAL_TOL = 0.001;

double pickRandomDistMat(const BoundsMatrix &mmat,
                         RDNumeric::SymmMatrix<double> &distMat, int seed) {
  if (seed > 0) {
    RDKit::getRandomGenerator(seed);
  }
  return pickRandomDistMat(mmat, distMat, RDKit::getDoubleRandomSource());
}

double pickRandomDistMat(const BoundsMatrix &mmat,
                         RDNumeric::SymmMatrix<double> &distMat,
                         RDKit::double_source_type &rng) {
  // make sure the sizes match up
  unsigned int npt = mmat.numRows();
  CHECK_INVARIANT(npt == distMat.numRows(), "Size mismatch");

  double largestVal = -1.0;
  double *ddata = distMat.getData();
  for (unsigned int i = 1; i < npt; i++) {
    unsigned int id = i * (i + 1) / 2;
    for (unsigned int j = 0; j < i; j++) {
      double ub = mmat.getUpperBound(i, j);
      double lb = mmat.getLowerBound(i, j);
      CHECK_INVARIANT(ub >= lb, "");
      double rval = rng();
      // std::cerr<<i<<"-"<<j<<": "<<rval<<std::endl;
      double d = lb + (rval) * (ub - lb);
      ddata[id + j] = d;
      if (d > largestVal) {
        largestVal = d;
      }
    }
  }
  return largestVal;
}

bool computeInitialCoords(const RDNumeric::SymmMatrix<double> &distMat,
                          RDGeom::PointPtrVect &positions, bool randNegEig,
                          unsigned int numZeroFail, int seed) {
  if (seed > 0) {
    RDKit::getRandomGenerator(seed);
  }
  return computeInitialCoords(distMat, positions,
                              RDKit::getDoubleRandomSource(), randNegEig,
                              numZeroFail);
}
bool computeInitialCoords(const RDNumeric::SymmMatrix<double> &distMat,
                          RDGeom::PointPtrVect &positions,
                          RDKit::double_source_type &rng, bool randNegEig,
                          unsigned int numZeroFail) {
  // RDUNUSED_PARAM(rng);

  unsigned int N = distMat.numRows();
  unsigned int nPt = positions.size();
  CHECK_INVARIANT(nPt == N, "Size mismatch");

  unsigned int dim = positions.front()->dimension();

  const double *data = distMat.getData();
  RDNumeric::SymmMatrix<double> sqMat(N), T(N, 0.0);
  RDNumeric::DoubleMatrix eigVecs(dim, N);
  RDNumeric::DoubleVector eigVals(dim);

  double *sqDat = sqMat.getData();

  unsigned int dSize = distMat.getDataSize();
  double sumSqD2 = 0.0;
  for (unsigned int i = 0; i < dSize; i++) {
    sqDat[i] = data[i] * data[i];
    sumSqD2 += sqDat[i];
  }
  sumSqD2 /= (N * N);

  RDNumeric::DoubleVector sqD0i(N, 0.0);
  double *sqD0iData = sqD0i.getData();
  for (unsigned int i = 0; i < N; i++) {
    for (unsigned int j = 0; j < N; j++) {
      sqD0iData[i] += sqMat.getVal(i, j);
    }
    sqD0iData[i] /= N;
    sqD0iData[i] -= sumSqD2;

    if ((sqD0iData[i] < EIGVAL_TOL) && (N > 3)) {
      return false;
    }
  }

  for (unsigned int i = 0; i < N; i++) {
    for (unsigned int j = 0; j <= i; j++) {
      double val = 0.5 * (sqD0iData[i] + sqD0iData[j] - sqMat.getVal(i, j));
      T.setVal(i, j, val);
    }
  }
  unsigned int nEigs = (dim < N) ? dim : N;
  RDNumeric::EigenSolvers::powerEigenSolver(nEigs, T, eigVals, eigVecs,
                                            (int)(sumSqD2 * N));
  double *eigData = eigVals.getData();
  bool foundNeg = false;
  unsigned int zeroEigs = 0;
  for (unsigned int i = 0; i < dim; i++) {
    if (eigData[i] > EIGVAL_TOL) {
      eigData[i] = sqrt(eigData[i]);
    } else if (fabs(eigData[i]) < EIGVAL_TOL) {
      eigData[i] = 0.0;
      zeroEigs++;
    } else {
      foundNeg = true;
    }
  }
  if ((foundNeg) && (!randNegEig)) {
    return false;
  }

  if ((zeroEigs >= numZeroFail) && (N > 3)) {
    return false;
  }

  for (unsigned int i = 0; i < N; i++) {
    RDGeom::Point *pt = positions[i];
    for (unsigned int j = 0; j < dim; ++j) {
      if (eigData[j] >= 0.0) {
        (*pt)[j] = eigData[j] * eigVecs.getVal(j, i);
      } else {
        // std::cerr<<"!!! "<<i<<"-"<<j<<": "<<eigData[j]<<std::endl;
        // (*pt)[j] *= -1;
        (*pt)[j] = 1.0 - 2.0 * rng();
      }
    }
  }
  return true;
}

bool computeRandomCoords(RDGeom::PointPtrVect &positions, double boxSize,
                         int seed) {
  if (seed > 0) {
    RDKit::getRandomGenerator(seed);
  }
  return computeRandomCoords(positions, boxSize,
                             RDKit::getDoubleRandomSource());
}
bool computeRandomCoords(RDGeom::PointPtrVect &positions, double boxSize,
                         RDKit::double_source_type &rng) {
  CHECK_INVARIANT(boxSize > 0.0, "bad boxSize");

  for (auto pt : positions) {
    for (unsigned int i = 0; i < pt->dimension(); ++i) {
      (*pt)[i] = boxSize * (rng() - 0.5);
    }
  }
  return true;
}

ForceFields::ForceField *constructForceField(
    const BoundsMatrix &mmat, RDGeom::PointPtrVect &positions,
    const VECT_CHIRALSET &csets, double weightChiral, double weightFourthDim,
    std::map<std::pair<int, int>, double> *extraWeights, double basinSizeTol,
    boost::dynamic_bitset<> *fixedPts) {
  unsigned int N = mmat.numRows();
  CHECK_INVARIANT(N == positions.size(), "");
  auto *field = new ForceFields::ForceField(positions[0]->dimension());
  for (unsigned int i = 0; i < N; i++) {
    field->positions().push_back(positions[i]);
  }
<<<<<<< HEAD
=======

  auto contrib = new DistViolationContribs(field);
>>>>>>> e5320328
  for (unsigned int i = 1; i < N; i++) {
    for (unsigned int j = 0; j < i; j++) {
      if (fixedPts != nullptr && (*fixedPts)[i] && (*fixedPts)[j]) {
        continue;
      }
      double w = 1.0;
      double l = mmat.getLowerBound(i, j);
      double u = mmat.getUpperBound(i, j);
      bool includeIt = false;
      if (extraWeights) {
        std::map<std::pair<int, int>, double>::const_iterator mapIt;
        mapIt = extraWeights->find(std::make_pair(i, j));
        if (mapIt != extraWeights->end()) {
          w = mapIt->second;
          includeIt = true;
        }
      }
      if (u - l <= basinSizeTol) {
        includeIt = true;
      }
      if (includeIt) {
        contrib->addContrib(i, j, u, l, w);
      }
    }
  }
  if (!contrib->empty()) {
    field->contribs().push_back(ForceFields::ContribPtr(contrib));
  } else {
    delete contrib;
  }
  // now add chiral constraints
  if (weightChiral > 1.e-8) {
    auto contrib = new ChiralViolationContribs(field);

    for (const auto &cset : csets) {
      contrib->addContrib(cset.get(), weightChiral);
    }
    if (!contrib->empty()) {
      field->contribs().push_back(ForceFields::ContribPtr(contrib));
    } else {
      delete contrib;
    }
  }

  // finally the contribution from the fourth dimension if we need to
  if ((field->dimension() == 4) && (weightFourthDim > 1.e-8)) {
    auto contrib = new FourthDimContribs(field);
    for (unsigned int i = 0; i < N; i++) {
      contrib->addContrib(i, weightFourthDim);
    }
    if (!contrib->empty()) {
      field->contribs().push_back(ForceFields::ContribPtr(contrib));
    } else {
      delete contrib;
    }
  }
  return field;
}  // constructForceField

constexpr double INCR = 0.01;
constexpr double FORCE_12_13 = 100;

ForceFields::ForceField *construct3DForceField(
    const BoundsMatrix &mmat, RDGeom::Point3DPtrVect &positions,
    const ForceFields::CrystalFF::CrystalFFDetails &etkdgDetails,
    bool useKCustoms) {
  RDUNUSED_PARAM(useKCustoms)
  unsigned int N = mmat.numRows();
  CHECK_INVARIANT(N == positions.size(), "");
  CHECK_INVARIANT(etkdgDetails.expTorsionAtoms.size() ==
                      etkdgDetails.expTorsionAngles.size(),
                  "");
  auto *field = new ForceFields::ForceField(positions[0]->dimension());
  field->positions().insert(field->positions().begin(), positions.begin(),
                            positions.end());

  // keep track which atoms are 1,2- or 1,3-restrained
  boost::dynamic_bitset<> atomPairs(N * N);

  // don't add 1-3 Distances constraints for angles where the
  // central atom of the angle is the central atom of an improper torsion.
  boost::dynamic_bitset<> dont13Constrain(N);
<<<<<<< HEAD

  // torsion constraints
=======

  // torsion constraints
  for (unsigned int t = 0; t < etkdgDetails.expTorsionAtoms.size(); ++t) {
    int i = etkdgDetails.expTorsionAtoms[t][0];
    int j = etkdgDetails.expTorsionAtoms[t][1];
    int k = etkdgDetails.expTorsionAtoms[t][2];
    int l = etkdgDetails.expTorsionAtoms[t][3];
    if (i < l) {
      atomPairs[i * N + l] = 1;
    } else {
      atomPairs[l * N + i] = 1;
    }
    // etkdgDetails.expTorsionAngles[t][0] = (signs, V's)
    auto *contrib = new ForceFields::CrystalFF::TorsionAngleContribM6(
        field, i, j, k, l, etkdgDetails.expTorsionAngles[t].second,
        etkdgDetails.expTorsionAngles[t].first);
    field->contribs().push_back(ForceFields::ContribPtr(contrib));
  }  // torsion constraints

  // improper torsions / out-of-plane bend / inversion
  double oobForceScalingFactor = 10.0;
  for (const auto &improperAtom : etkdgDetails.improperAtoms) {
    std::vector<int> n(4);
    for (unsigned int i = 0; i < 3; ++i) {
      n[1] = 1;
      switch (i) {
        case 0:
          n[0] = 0;
          n[2] = 2;
          n[3] = 3;
          break;

        case 1:
          n[0] = 0;
          n[2] = 3;
          n[3] = 2;
          break;

        case 2:
          n[0] = 2;
          n[2] = 3;
          n[3] = 0;
          break;
      }
      auto *contrib = new ForceFields::UFF::InversionContrib(
          field, improperAtom[n[0]], improperAtom[n[1]], improperAtom[n[2]],
          improperAtom[n[3]], improperAtom[4],
          static_cast<bool>(improperAtom[5]), oobForceScalingFactor);
      field->contribs().push_back(ForceFields::ContribPtr(contrib));
      dont13Constrain[improperAtom[n[1]]] = 1;
    }
  }
>>>>>>> e5320328

  // for (unsigned int t = 0; t < etkdgDetails.expTorsionAtoms.size(); ++t) {
  //   int i = etkdgDetails.expTorsionAtoms[t][0];
  //   int j = etkdgDetails.expTorsionAtoms[t][1];
  //   int k = etkdgDetails.expTorsionAtoms[t][2];
  //   int l = etkdgDetails.expTorsionAtoms[t][3];
  //   if (i < l) {
  //     atomPairs[i * N + l] = 1;
  //   } else {
  //     atomPairs[l * N + i] = 1;
  //   }
  //   // etkdgDetails.expTorsionAngles[t][0] = (signs, V's)
  //   auto *contrib = new ForceFields::CrystalFF::TorsionAngleContribM6(
  //       field, i, j, k, l, etkdgDetails.expTorsionAngles[t].second,
  //       etkdgDetails.expTorsionAngles[t].first);
  //   field->contribs().push_back(ForceFields::ContribPtr(contrib));
  // }  // torsion constraints

  // improper torsions / out - of -      plane bend / inversion

  // double oobForceScalingFactor = 10.0;
  // for (const auto &improperAtom : etkdgDetails.improperAtoms) {
  //   std::vector<int> n(4);
  //   for (unsigned int i = 0; i < 3; ++i) {
  //     n[1] = 1;
  //     switch (i) {
  //       case 0:
  //         n[0] = 0;
  //         n[2] = 2;
  //         n[3] = 3;
  //         break;

  //       case 1:
  //         n[0] = 0;
  //         n[2] = 3;
  //         n[3] = 2;
  //         break;

  //       case 2:
  //         n[0] = 2;
  //         n[2] = 3;
  //         n[3] = 0;
  //         break;
  //     }
  //     auto *contrib = new ForceFields::UFF::InversionContrib(
  //         field, improperAtom[n[0]], improperAtom[n[1]], improperAtom[n[2]],
  //         improperAtom[n[3]], improperAtom[4],
  //         static_cast<bool>(improperAtom[5]), oobForceScalingFactor);
  //     field->contribs().push_back(ForceFields::ContribPtr(contrib));
  //     dont13Constrain[improperAtom[n[1]]] = 1;
  //   }
  // }

  constexpr double knownDistanceConstraintForce = 100;
  double fdist = knownDistanceConstraintForce;  // force constant
  // constexpr double INCR = 0.01;
  // 1,2 distance constraints
  for (const auto &bnd : etkdgDetails.bonds) {
    unsigned int i = bnd.first;
    unsigned int j = bnd.second;
    if (i < j) {
      atomPairs[i * N + j] = 1;
    } else {
      atomPairs[j * N + i] = 1;
    }
    double d = ((*positions[i]) - (*positions[j])).length();
    double l = d - INCR;
    double u = d + INCR;
    auto *contrib = new ForceFields::UFF::DistanceConstraintContrib(
        field, i, j, l, u, FORCE_12_13);
    field->contribs().push_back(ForceFields::ContribPtr(contrib));
  }

  // 1,3 distance constraints
  for (const auto &angle : etkdgDetails.angles) {
    unsigned int i = angle[0];
    // unsigned int j = angle[1];
    unsigned int k = angle[2];

    if (i < k) {
      atomPairs[i * N + k] = 1;
    } else {
      atomPairs[k * N + i] = 1;
    }
    // check for triple bonds
<<<<<<< HEAD
    // if (angle[3]) {
    //   auto *contrib = new ForceFields::UFF::AngleConstraintContrib(
    //       field, i, j, k, 179.0, 180.0, 1);
    //   field->contribs().push_back(ForceFields::ContribPtr(contrib));
    // } else
    // if (!dont13Constrain.test(j)) {
    if (true) {
=======
    if (angle[3]) {
      auto *contrib = new ForceFields::UFF::AngleConstraintContrib(
          field, i, j, k, 179.0, 180.0, 1);
      field->contribs().push_back(ForceFields::ContribPtr(contrib));
    } else if (!dont13Constrain.test(j)) {
>>>>>>> e5320328
      double d = ((*positions[i]) - (*positions[k])).length();
      double l = d - INCR;
      double u = d + INCR;
      auto *contrib = new ForceFields::UFF::DistanceConstraintContrib(
          field, i, k, l, u, FORCE_12_13);
      field->contribs().push_back(ForceFields::ContribPtr(contrib));
    }
  }

  // minimum distance for all other atom pairs that aren't constrained
  for (unsigned int i = 1; i < N; ++i) {
    for (unsigned int j = 0; j < i; ++j) {
      if (!atomPairs[j * N + i]) {
        fdist = etkdgDetails.boundsMatForceScaling * 10.0;
        double l = mmat.getLowerBound(i, j);
        double u = mmat.getUpperBound(i, j);
        if (!etkdgDetails.constrainedAtoms.empty() &&
            etkdgDetails.constrainedAtoms[i] &&
            etkdgDetails.constrainedAtoms[j]) {
          // we're constrained, so use very tight bounds
          l = u = ((*positions[i]) - (*positions[j])).length();

          l -= INCR;
          u += INCR;
          fdist = knownDistanceConstraintForce;
        }
        std::cerr << etkdgDetails.boundsMatForceScaling << ", " << fdist
                  << std::endl;
        auto *contrib = new ForceFields::UFF::DistanceConstraintContrib(
            field, i, j, l, u, fdist);
        field->contribs().push_back(ForceFields::ContribPtr(contrib));
      }
    }
  }

  return field;
}  // construct3DForceField

ForceFields::ForceField *construct3DForceField(
    const BoundsMatrix &mmat, RDGeom::Point3DPtrVect &positions,
    const ForceFields::CrystalFF::CrystalFFDetails &etkdgDetails,
    const std::map<std::pair<unsigned int, unsigned int>, double> &CPCI) {
  auto *field = construct3DForceField(mmat, positions, etkdgDetails);

  bool is1_4 = false;
  // double dielConst = 1.0;
  boost::uint8_t dielModel = 1;
  for (const auto &charge : CPCI) {
    auto *contrib = new ForceFields::MMFF::EleContrib(
        field, charge.first.first, charge.first.second, charge.second,
        dielModel, is1_4);
    field->contribs().push_back(ForceFields::ContribPtr(contrib));
  }

  return field;
}

ForceFields::ForceField *constructPlain3DForceField(
    const BoundsMatrix &mmat, RDGeom::Point3DPtrVect &positions,
    const ForceFields::CrystalFF::CrystalFFDetails &etkdgDetails) {
  unsigned int N = mmat.numRows();
  CHECK_INVARIANT(N == positions.size(), "");
  CHECK_INVARIANT(etkdgDetails.expTorsionAtoms.size() ==
                      etkdgDetails.expTorsionAngles.size(),
                  "");
  auto *field = new ForceFields::ForceField(positions[0]->dimension());
  field->positions().insert(field->positions().begin(), positions.begin(),
                            positions.end());

  // keep track which atoms are 1,2- or 1,3-restrained
  boost::dynamic_bitset<> atomPairs(N * N);

  // torsion constraints
<<<<<<< HEAD

  // for (unsigned int t = 0; t < etkdgDetails.expTorsionAtoms.size(); ++t) {
  //   int i = etkdgDetails.expTorsionAtoms[t][0];
  //   int j = etkdgDetails.expTorsionAtoms[t][1];
  //   int k = etkdgDetails.expTorsionAtoms[t][2];
  //   int l = etkdgDetails.expTorsionAtoms[t][3];
  //   if (i < l) {
  //     atomPairs[i * N + l] = 1;
  //   } else {
  //     atomPairs[l * N + i] = 1;
  //   }
  //   // etkdgDetails.expTorsionAngles[t][0] = (signs, V's)
  //   auto *contrib = new ForceFields::CrystalFF::TorsionAngleContribM6(
  //       field, i, j, k, l, etkdgDetails.expTorsionAngles[t].second,
  //       etkdgDetails.expTorsionAngles[t].first);
  //   field->contribs().push_back(ForceFields::ContribPtr(contrib));
  // }  // torsion constraints

  constexpr double knownDistanceConstraintForce = 100.0;
  // constexpr double INCR = 0.01;
=======
  for (unsigned int t = 0; t < etkdgDetails.expTorsionAtoms.size(); ++t) {
    int i = etkdgDetails.expTorsionAtoms[t][0];
    int j = etkdgDetails.expTorsionAtoms[t][1];
    int k = etkdgDetails.expTorsionAtoms[t][2];
    int l = etkdgDetails.expTorsionAtoms[t][3];
    if (i < l) {
      atomPairs[i * N + l] = 1;
    } else {
      atomPairs[l * N + i] = 1;
    }
    // etkdgDetails.expTorsionAngles[t][0] = (signs, V's)
    auto *contrib = new ForceFields::CrystalFF::TorsionAngleContribM6(
        field, i, j, k, l, etkdgDetails.expTorsionAngles[t].second,
        etkdgDetails.expTorsionAngles[t].first);
    field->contribs().push_back(ForceFields::ContribPtr(contrib));
  }  // torsion constraints

  constexpr double knownDistanceConstraintForce = 100.0;
>>>>>>> e5320328
  double fdist = knownDistanceConstraintForce;  // force constant
  // 1,2 distance constraints
  for (const auto &bnd : etkdgDetails.bonds) {
    unsigned int i = bnd.first;
    unsigned int j = bnd.second;
    if (i < j) {
      atomPairs[i * N + j] = 1;
    } else {
      atomPairs[j * N + i] = 1;
    }
    double d = ((*positions[i]) - (*positions[j])).length();
    double l = d - INCR;
    double u = d + INCR;
    auto *contrib = new ForceFields::UFF::DistanceConstraintContrib(
        field, i, j, l, u, FORCE_12_13);
    field->contribs().push_back(ForceFields::ContribPtr(contrib));
  }

  // 1,3 distance constraints
  for (const auto &angle : etkdgDetails.angles) {
    unsigned int i = angle[0];
    unsigned int k = angle[2];
    if (i < k) {
      atomPairs[i * N + k] = 1;
    } else {
      atomPairs[k * N + i] = 1;
    }
    double d = ((*positions[i]) - (*positions[k])).length();
<<<<<<< HEAD
    double l = d - INCR;
    double u = d + INCR;
    auto *contrib = new ForceFields::UFF::DistanceConstraintContrib(
        field, i, k, l, u, FORCE_12_13);
=======
    double l = d - 0.01;
    double u = d + 0.01;
    auto *contrib = new ForceFields::UFF::DistanceConstraintContrib(
        field, i, k, l, u, fdist);
>>>>>>> e5320328
    field->contribs().push_back(ForceFields::ContribPtr(contrib));
  }

  // minimum distance for all other atom pairs
  for (unsigned int i = 1; i < N; ++i) {
    for (unsigned int j = 0; j < i; ++j) {
      if (!atomPairs[j * N + i]) {
        fdist = etkdgDetails.boundsMatForceScaling * 10.0;
        double l = mmat.getLowerBound(i, j);
        double u = mmat.getUpperBound(i, j);
        if (!etkdgDetails.constrainedAtoms.empty() &&
            etkdgDetails.constrainedAtoms[i] &&
            etkdgDetails.constrainedAtoms[j]) {
          // we're constrained, so use very tight bounds
          l = u = ((*positions[i]) - (*positions[j])).length();
<<<<<<< HEAD
=======
          constexpr double INCR = 0.01;
>>>>>>> e5320328
          l -= INCR;
          u += INCR;
          fdist = knownDistanceConstraintForce;
        }
<<<<<<< HEAD
        std::cerr << etkdgDetails.boundsMatForceScaling << ", " << fdist
                  << std::endl;
        // fdist=0;
=======
>>>>>>> e5320328
        auto *contrib = new ForceFields::UFF::DistanceConstraintContrib(
            field, i, j, l, u, fdist);
        field->contribs().push_back(ForceFields::ContribPtr(contrib));
      }
    }
  }

  return field;
}  // constructPlain3DForceField

ForceFields::ForceField *construct3DImproperForceField(
    const BoundsMatrix &mmat, RDGeom::Point3DPtrVect &positions,
    const std::vector<std::vector<int>> &improperAtoms,
    const std::vector<std::vector<int>> &angles,
    const std::vector<int> &atomNums) {
  RDUNUSED_PARAM(atomNums);
  unsigned int N = mmat.numRows();
  CHECK_INVARIANT(N == positions.size(), "");
  auto *field = new ForceFields::ForceField(positions[0]->dimension());
  field->positions().insert(field->positions().begin(), positions.begin(),
                            positions.end());
<<<<<<< HEAD
  // RDUNUSED_PARAM(angles);
  // RDUNUSED_PARAM(improperAtoms);
=======

>>>>>>> e5320328
  // improper torsions / out-of-plane bend / inversion
  double oobForceScalingFactor = 10.0;
  for (const auto &improperAtom : improperAtoms) {
    std::vector<int> n(4);
    for (unsigned int i = 0; i < 3; ++i) {
      n[1] = 1;
      switch (i) {
        case 0:
          n[0] = 0;
          n[2] = 2;
          n[3] = 3;
          break;

        case 1:
          n[0] = 0;
          n[2] = 3;
          n[3] = 2;
          break;

        case 2:
          n[0] = 2;
          n[2] = 3;
          n[3] = 0;
          break;
      }
      auto *contrib = new ForceFields::UFF::InversionContrib(
          field, improperAtom[n[0]], improperAtom[n[1]], improperAtom[n[2]],
          improperAtom[n[3]], improperAtom[4],
          static_cast<bool>(improperAtom[5]), oobForceScalingFactor);

      field->contribs().push_back(ForceFields::ContribPtr(contrib));
    }
  }

  // Check that SP Centers have an angle of 180 degrees.
  for (const auto &angle : angles) {
    if (angle[3]) {
      auto *contrib = new ForceFields::UFF::AngleConstraintContrib(
<<<<<<< HEAD
          field, angle[0], angle[1], angle[2], 179.0, 180.0, 1);
=======
          field, angle[0], angle[1], angle[2], 179.0, 180.0,
          oobForceScalingFactor);
>>>>>>> e5320328
      field->contribs().push_back(ForceFields::ContribPtr(contrib));
    }
  }
  return field;

}  // construct3DImproperForceField
}  // namespace DistGeom<|MERGE_RESOLUTION|>--- conflicted
+++ resolved
@@ -24,7 +24,6 @@
 #include <ForceField/UFF/Inversion.h>
 #include <GraphMol/ForceFieldHelpers/CrystalFF/TorsionPreferences.h>
 #include <GraphMol/ForceFieldHelpers/CrystalFF/TorsionAngleM6.h>
-#include <GraphMol/DistGeomHelpers/Embedder.h>
 #include <boost/dynamic_bitset.hpp>
 #include <ForceField/MMFF/Nonbonded.h>
 
@@ -80,8 +79,6 @@
                           RDGeom::PointPtrVect &positions,
                           RDKit::double_source_type &rng, bool randNegEig,
                           unsigned int numZeroFail) {
-  // RDUNUSED_PARAM(rng);
-
   unsigned int N = distMat.numRows();
   unsigned int nPt = positions.size();
   CHECK_INVARIANT(nPt == N, "Size mismatch");
@@ -126,6 +123,7 @@
   unsigned int nEigs = (dim < N) ? dim : N;
   RDNumeric::EigenSolvers::powerEigenSolver(nEigs, T, eigVals, eigVecs,
                                             (int)(sumSqD2 * N));
+
   double *eigData = eigVals.getData();
   bool foundNeg = false;
   unsigned int zeroEigs = 0;
@@ -154,7 +152,6 @@
         (*pt)[j] = eigData[j] * eigVecs.getVal(j, i);
       } else {
         // std::cerr<<"!!! "<<i<<"-"<<j<<": "<<eigData[j]<<std::endl;
-        // (*pt)[j] *= -1;
         (*pt)[j] = 1.0 - 2.0 * rng();
       }
     }
@@ -193,11 +190,8 @@
   for (unsigned int i = 0; i < N; i++) {
     field->positions().push_back(positions[i]);
   }
-<<<<<<< HEAD
-=======
 
   auto contrib = new DistViolationContribs(field);
->>>>>>> e5320328
   for (unsigned int i = 1; i < N; i++) {
     for (unsigned int j = 0; j < i; j++) {
       if (fixedPts != nullptr && (*fixedPts)[i] && (*fixedPts)[j]) {
@@ -262,9 +256,7 @@
 
 ForceFields::ForceField *construct3DForceField(
     const BoundsMatrix &mmat, RDGeom::Point3DPtrVect &positions,
-    const ForceFields::CrystalFF::CrystalFFDetails &etkdgDetails,
-    bool useKCustoms) {
-  RDUNUSED_PARAM(useKCustoms)
+    const ForceFields::CrystalFF::CrystalFFDetails &etkdgDetails) {
   unsigned int N = mmat.numRows();
   CHECK_INVARIANT(N == positions.size(), "");
   CHECK_INVARIANT(etkdgDetails.expTorsionAtoms.size() ==
@@ -280,64 +272,8 @@
   // don't add 1-3 Distances constraints for angles where the
   // central atom of the angle is the central atom of an improper torsion.
   boost::dynamic_bitset<> dont13Constrain(N);
-<<<<<<< HEAD
 
   // torsion constraints
-=======
-
-  // torsion constraints
-  for (unsigned int t = 0; t < etkdgDetails.expTorsionAtoms.size(); ++t) {
-    int i = etkdgDetails.expTorsionAtoms[t][0];
-    int j = etkdgDetails.expTorsionAtoms[t][1];
-    int k = etkdgDetails.expTorsionAtoms[t][2];
-    int l = etkdgDetails.expTorsionAtoms[t][3];
-    if (i < l) {
-      atomPairs[i * N + l] = 1;
-    } else {
-      atomPairs[l * N + i] = 1;
-    }
-    // etkdgDetails.expTorsionAngles[t][0] = (signs, V's)
-    auto *contrib = new ForceFields::CrystalFF::TorsionAngleContribM6(
-        field, i, j, k, l, etkdgDetails.expTorsionAngles[t].second,
-        etkdgDetails.expTorsionAngles[t].first);
-    field->contribs().push_back(ForceFields::ContribPtr(contrib));
-  }  // torsion constraints
-
-  // improper torsions / out-of-plane bend / inversion
-  double oobForceScalingFactor = 10.0;
-  for (const auto &improperAtom : etkdgDetails.improperAtoms) {
-    std::vector<int> n(4);
-    for (unsigned int i = 0; i < 3; ++i) {
-      n[1] = 1;
-      switch (i) {
-        case 0:
-          n[0] = 0;
-          n[2] = 2;
-          n[3] = 3;
-          break;
-
-        case 1:
-          n[0] = 0;
-          n[2] = 3;
-          n[3] = 2;
-          break;
-
-        case 2:
-          n[0] = 2;
-          n[2] = 3;
-          n[3] = 0;
-          break;
-      }
-      auto *contrib = new ForceFields::UFF::InversionContrib(
-          field, improperAtom[n[0]], improperAtom[n[1]], improperAtom[n[2]],
-          improperAtom[n[3]], improperAtom[4],
-          static_cast<bool>(improperAtom[5]), oobForceScalingFactor);
-      field->contribs().push_back(ForceFields::ContribPtr(contrib));
-      dont13Constrain[improperAtom[n[1]]] = 1;
-    }
-  }
->>>>>>> e5320328
-
   // for (unsigned int t = 0; t < etkdgDetails.expTorsionAtoms.size(); ++t) {
   //   int i = etkdgDetails.expTorsionAtoms[t][0];
   //   int j = etkdgDetails.expTorsionAtoms[t][1];
@@ -355,8 +291,7 @@
   //   field->contribs().push_back(ForceFields::ContribPtr(contrib));
   // }  // torsion constraints
 
-  // improper torsions / out - of -      plane bend / inversion
-
+  // improper torsions / out-of-plane bend / inversion
   // double oobForceScalingFactor = 10.0;
   // for (const auto &improperAtom : etkdgDetails.improperAtoms) {
   //   std::vector<int> n(4);
@@ -390,9 +325,8 @@
   //   }
   // }
 
-  constexpr double knownDistanceConstraintForce = 100;
+  constexpr double knownDistanceConstraintForce = 100.0;
   double fdist = knownDistanceConstraintForce;  // force constant
-  // constexpr double INCR = 0.01;
   // 1,2 distance constraints
   for (const auto &bnd : etkdgDetails.bonds) {
     unsigned int i = bnd.first;
@@ -422,21 +356,12 @@
       atomPairs[k * N + i] = 1;
     }
     // check for triple bonds
-<<<<<<< HEAD
     // if (angle[3]) {
     //   auto *contrib = new ForceFields::UFF::AngleConstraintContrib(
     //       field, i, j, k, 179.0, 180.0, 1);
     //   field->contribs().push_back(ForceFields::ContribPtr(contrib));
-    // } else
-    // if (!dont13Constrain.test(j)) {
+    // } else if (!dont13Constrain.test(j)) {
     if (true) {
-=======
-    if (angle[3]) {
-      auto *contrib = new ForceFields::UFF::AngleConstraintContrib(
-          field, i, j, k, 179.0, 180.0, 1);
-      field->contribs().push_back(ForceFields::ContribPtr(contrib));
-    } else if (!dont13Constrain.test(j)) {
->>>>>>> e5320328
       double d = ((*positions[i]) - (*positions[k])).length();
       double l = d - INCR;
       double u = d + INCR;
@@ -463,8 +388,6 @@
           u += INCR;
           fdist = knownDistanceConstraintForce;
         }
-        std::cerr << etkdgDetails.boundsMatForceScaling << ", " << fdist
-                  << std::endl;
         auto *contrib = new ForceFields::UFF::DistanceConstraintContrib(
             field, i, j, l, u, fdist);
         field->contribs().push_back(ForceFields::ContribPtr(contrib));
@@ -510,7 +433,6 @@
   boost::dynamic_bitset<> atomPairs(N * N);
 
   // torsion constraints
-<<<<<<< HEAD
 
   // for (unsigned int t = 0; t < etkdgDetails.expTorsionAtoms.size(); ++t) {
   //   int i = etkdgDetails.expTorsionAtoms[t][0];
@@ -530,27 +452,6 @@
   // }  // torsion constraints
 
   constexpr double knownDistanceConstraintForce = 100.0;
-  // constexpr double INCR = 0.01;
-=======
-  for (unsigned int t = 0; t < etkdgDetails.expTorsionAtoms.size(); ++t) {
-    int i = etkdgDetails.expTorsionAtoms[t][0];
-    int j = etkdgDetails.expTorsionAtoms[t][1];
-    int k = etkdgDetails.expTorsionAtoms[t][2];
-    int l = etkdgDetails.expTorsionAtoms[t][3];
-    if (i < l) {
-      atomPairs[i * N + l] = 1;
-    } else {
-      atomPairs[l * N + i] = 1;
-    }
-    // etkdgDetails.expTorsionAngles[t][0] = (signs, V's)
-    auto *contrib = new ForceFields::CrystalFF::TorsionAngleContribM6(
-        field, i, j, k, l, etkdgDetails.expTorsionAngles[t].second,
-        etkdgDetails.expTorsionAngles[t].first);
-    field->contribs().push_back(ForceFields::ContribPtr(contrib));
-  }  // torsion constraints
-
-  constexpr double knownDistanceConstraintForce = 100.0;
->>>>>>> e5320328
   double fdist = knownDistanceConstraintForce;  // force constant
   // 1,2 distance constraints
   for (const auto &bnd : etkdgDetails.bonds) {
@@ -579,17 +480,10 @@
       atomPairs[k * N + i] = 1;
     }
     double d = ((*positions[i]) - (*positions[k])).length();
-<<<<<<< HEAD
     double l = d - INCR;
     double u = d + INCR;
     auto *contrib = new ForceFields::UFF::DistanceConstraintContrib(
         field, i, k, l, u, FORCE_12_13);
-=======
-    double l = d - 0.01;
-    double u = d + 0.01;
-    auto *contrib = new ForceFields::UFF::DistanceConstraintContrib(
-        field, i, k, l, u, fdist);
->>>>>>> e5320328
     field->contribs().push_back(ForceFields::ContribPtr(contrib));
   }
 
@@ -605,20 +499,11 @@
             etkdgDetails.constrainedAtoms[j]) {
           // we're constrained, so use very tight bounds
           l = u = ((*positions[i]) - (*positions[j])).length();
-<<<<<<< HEAD
-=======
-          constexpr double INCR = 0.01;
->>>>>>> e5320328
+
           l -= INCR;
           u += INCR;
           fdist = knownDistanceConstraintForce;
         }
-<<<<<<< HEAD
-        std::cerr << etkdgDetails.boundsMatForceScaling << ", " << fdist
-                  << std::endl;
-        // fdist=0;
-=======
->>>>>>> e5320328
         auto *contrib = new ForceFields::UFF::DistanceConstraintContrib(
             field, i, j, l, u, fdist);
         field->contribs().push_back(ForceFields::ContribPtr(contrib));
@@ -640,12 +525,7 @@
   auto *field = new ForceFields::ForceField(positions[0]->dimension());
   field->positions().insert(field->positions().begin(), positions.begin(),
                             positions.end());
-<<<<<<< HEAD
-  // RDUNUSED_PARAM(angles);
-  // RDUNUSED_PARAM(improperAtoms);
-=======
-
->>>>>>> e5320328
+
   // improper torsions / out-of-plane bend / inversion
   double oobForceScalingFactor = 10.0;
   for (const auto &improperAtom : improperAtoms) {
@@ -684,12 +564,7 @@
   for (const auto &angle : angles) {
     if (angle[3]) {
       auto *contrib = new ForceFields::UFF::AngleConstraintContrib(
-<<<<<<< HEAD
           field, angle[0], angle[1], angle[2], 179.0, 180.0, 1);
-=======
-          field, angle[0], angle[1], angle[2], 179.0, 180.0,
-          oobForceScalingFactor);
->>>>>>> e5320328
       field->contribs().push_back(ForceFields::ContribPtr(contrib));
     }
   }
