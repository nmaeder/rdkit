--- conflicted
+++ resolved
@@ -179,12 +179,8 @@
   \param improperAtoms   A list of groups of 4 atom indices for inversion terms
   \param angles          List of lists with the three angle indices and whether
   the center atom in the angle is SP hybridized for every angle in the molecule.
-<<<<<<< HEAD
-  \param atomNums        A list of atomic numbers for all atoms in the molecule
-=======
   \param atomNums        A list of atomic numbers for all atoms in the molecule,
 no longer used.
->>>>>>> 3d972a9e
 
   \return a pointer to a ForceField with improper terms
     <b>NOTE:</b> the caller is responsible for deleting this force field.
